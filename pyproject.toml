--- conflicted
+++ resolved
@@ -23,11 +23,10 @@
 ]
 
 dependencies = [
-<<<<<<< HEAD
     "beautifulsoup4[lxml]~=4.13.0",
     "bleach~=6.2.0",
     "celery~=5.5.0",
-    "css_inline~=0.14.0",
+    "css_inline~=0.15.0",
     "csscompressor~=0.9.0",
     "cssutils~=2.11.0",
     "defusedcsv~=2.0.0",
@@ -36,7 +35,7 @@
     "django-compressor~=4.5.0",
     "django-context-decorator",
     "django-countries~=7.0",
-    "django-csp~=3.8.0",
+    "django-csp~=4.0.0",
     "django-filter==25.1",
     "django-formset-js-improved==0.5.0.3",
     "django-formtools~=2.5.1",
@@ -72,60 +71,11 @@
     "psycopg2-binary==2.9.10",
     "oauthlib==3.2.*",
     "gunicorn>=23.0.0",
-=======
-  "beautifulsoup4[lxml]~=4.13.0",
-  "bleach~=6.2.0",
-  "celery~=5.5.0",
-  "css_inline~=0.15.0",
-  "csscompressor~=0.9.0",
-  "cssutils~=2.11.0",
-  "defusedcsv~=2.0.0",
-  "defusedxml~=0.7.0",
-  "Django[argon2]~=5.2.2",
-  "django-compressor~=4.5.0",
-  "django-context-decorator",
-  "django-countries~=7.0",
-  "django-csp~=4.0.0",
-  "django-filter==25.1",
-  "django-formset-js-improved==0.5.0.3",
-  "django-formtools~=2.5.1",
-  "django-hierarkey~=1.2.0",
-  "django-i18nfield>=1.9,<1.11",
-  "django-libsass~=0.8",
-  "django-scopes~=2.0.0",
-  "djangorestframework~=3.16.0",
-  "drf-flex-fields~=1.0.0",
-  "drf-spectacular~=0.28.0",
-  "libsass~=0.23.0",
-  "Markdown~=3.8.0",
-  "Pillow~=11.2.0",
-  "publicsuffixlist~=1.0.0",
-  "python-dateutil~=2.9.0",
-  "qrcode~=8.0",
-  "reportlab~=4.4.0",
-  "requests~=2.32.0",
-  "rules~=3.5.0",
-  "setuptools",
-  "urlman~=2.0.1",
-  "vobject~=0.9.0",
-  "whitenoise~=6.9.0",
-  "zxcvbn~=4.5.0",
->>>>>>> 2f1af13c
 ]
 
 [project.optional-dependencies]
 postgres = ["psycopg2-binary~=2.9.0"]
-<<<<<<< HEAD
 redis = ["redis~=5.2.0"]
-memcached = ["pylibmc"]
-
-[project.urls]
-Homepage = "https://eventyay.com"
-Documentation = "https://docs.eventyay.org"
-Repository = "https://github.com/fossasia/eventyay-talk"
-Changelog = "https://docs.eventyay.org/changelog/"
-Issues = "https://github.com/fossasia/eventyay-talk/issues"
-
 [dependency-groups]
 lint = ["djhtml>=3.0.7", "ruff>=0.9.10"]
 test = [
@@ -156,13 +106,18 @@
     "sphinxcontrib-httpdomain>=1.8.1",
     "sphinxcontrib-spelling>=8.0.1",
 ]
-=======
-redis = ["redis~=6.2.0"]
->>>>>>> 2f1af13c
 
 [build-system]
 build-backend = "setuptools.build_meta"
 requires = ["setuptools", "wheel"]
+
+[project.urls]
+Homepage = "https://eventyay.com"
+Documentation = "https://docs.eventyay.org"
+Repository = "https://github.com/fossasia/eventyay-talk"
+Changelog = "https://docs.eventyay.org/changelog/"
+Issues = "https://github.com/fossasia/eventyay-talk/issues"
+
 
 [tool.setuptools]
 include-package-data = true
@@ -191,14 +146,5 @@
     "justfile",
 ]
 
-[tool.djlint]
-blank_line_after_tag = "load,extends,include"
-blank_line_before_tag = "load,extends,include"
-close_void_tags = false
-extend_exclude = "static,docs"
-max_blank_lines = 1
-preserve_blank_lines = 1
-profile = "django"
-
 [tool.uv]
 default-groups = ["dev", "test"]