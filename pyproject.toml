[project]
name = "pretalx"
dynamic = ["version"]
description = "Conference organisation: CfPs, scheduling, much more"
readme = "README.rst"
<<<<<<< HEAD
requires-python = ">=3.11"
=======
requires-python = ">=3.10"
>>>>>>> 0713f856
keywords = ["conference", "event", "schedule", "talk", "cfp"]
authors = [
  {name = "Tobias Kunze", email = "r@rixx.de"},
]
maintainers = [
  {name = "Tobias Kunze", email = "r@rixx.de"},
]
classifiers = [
  "Development Status :: 5 - Production/Stable",
  "Environment :: Web Environment",
  "Framework :: Django :: 5.1",
  "Intended Audience :: Developers",
  "Intended Audience :: Other Audience",
  "License :: OSI Approved :: Apache Software License",
  "License :: OSI Approved",
  "Programming Language :: Python :: 3.11",
<<<<<<< HEAD
=======
  "Programming Language :: Python :: 3.12",
  "Programming Language :: Python :: 3.13",
>>>>>>> 0713f856
  "Topic :: Internet :: WWW/HTTP :: Dynamic Content",
]

dependencies = [
  "beautifulsoup4[lxml]~=4.13.0",
  "bleach~=6.2.0",
  "celery~=5.5.0",
  "css_inline~=0.14.0",
  "csscompressor~=0.9.0",
  "cssutils~=2.11.0",
  "defusedcsv~=2.0.0",
  "defusedxml~=0.7.0",
  "Django[argon2]~=5.1.0",
  "django-compressor~=4.5.0",
  "django-context-decorator",
  "django-countries~=7.0",
  "django-csp~=3.8.0",
  "django-filter==25.1",
  "django-formset-js-improved==0.5.0.3",
  "django-formtools~=2.5.1",
  "django-hierarkey~=1.2.0",
  "django-i18nfield>=1.9,<1.11",
  "django-libsass~=0.8",
  "django-scopes~=2.0.0",
  "django-pdb~=0.6.2",
  "djangorestframework~=3.16.0",
  "libsass~=0.23.0",
  "Markdown~=3.8.0",
  "Pillow~=11.2.0",
  "publicsuffixlist~=1.0.0",
  "python-dateutil~=2.9.0",
  "qrcode~=8.0",
  "reportlab~=4.4.0",
  "requests~=2.32.0",
  "rules~=3.5.0",
  "setuptools",
  "urlman~=2.0.1",
  "vobject~=0.9.0",
  "whitenoise~=6.9.0",
  "zxcvbn~=4.5.0",
  "pretalx_pages @ git+https://github.com/hongquan/eventyay-talk-pages.git@2956f13",
  "pretalx_venueless @ git+https://github.com/fossasia/eventyay-talk-video.git@main",
  "pretalx-downstream @ git+https://github.com/fossasia/eventyay-talk-downstream.git@main",
  "django-allauth~=0.63.3",
  "PyJWT~=2.8.0",
  "django-oauth-toolkit==2.4.*",
  "requests-oauthlib==2.*",
  "psycopg2-binary==2.9.10",
  "oauthlib==3.2.*",
  "gunicorn>=23.0.0",
]

[project.optional-dependencies]
postgres = ["psycopg2-binary~=2.9.0"]
redis = ["redis~=5.2.0"]
memcached = ["pylibmc"]

[project.urls]
Homepage = "https://eventyay.com"
Documentation = "https://docs.eventyay.org"
Repository = "https://github.com/fossasia/eventyay-talk"
Changelog = "https://docs.eventyay.org/changelog/"
Issues = "https://github.com/fossasia/eventyay-talk/issues"

[dependency-groups]
lint = ["djhtml>=3.0.7", "ruff>=0.9.10"]
test = [
  "coverage>=7.6.12",
  "faker>=37.0.0",
  "freezegun>=1.5.1",
  "pytest>=8.3.5",
  "pytest-cov",
  "pytest-django",
  "pytest-mock",
  "pytest-sugar",
  "pytest-xdist",
  "responses>=0.25.7",
]
dev = [
  "build>=1.2.2.post1",
  "check-manifest>=0.50",
  "jsonschema>=4.23.0",
  "lxml>=5.3.1",
  "pywatchman>=2.0.0",
  "urllib3>=2.3.0",
]
doc = [
    "sphinx-autobuild>=2024.10.3",
    "sphinx>=8.2.3",
    "sphinx-autodoc-typehints>=3.1.0",
    "sphinx-copybutton>=0.5.2",
    "sphinxcontrib-django>=2.5",
    "sphinxcontrib-httpdomain>=1.8.1",
    "sphinxcontrib-spelling>=8.0.1",
]

[build-system]
build-backend = "setuptools.build_meta"
requires = ["setuptools", "wheel"]

[tool.setuptools]
include-package-data = true

[tool.setuptools.dynamic.version]
attr = "pretalx.__version__"

[tool.setuptools.packages.find]
where = ["src"]
include = ["pretalx*"]
exclude = ["pretalx/frontend/node_modules"]
namespaces = false

[tool.check-manifest]
ignore = [
  ".*",
  "assets/*",
  "CODE_OF_CONDUCT.md",
  "CONTRIBUTORS",
  "docs/*",
  "src/.watchmanconfig",
  "src/local/*",
  "src/tests",
  "src/tests/*",
  "SECURITY.md",
  "justfile",
]

[tool.djlint]
blank_line_after_tag = "load,extends,include"
blank_line_before_tag = "load,extends,include"
close_void_tags = false
extend_exclude = "static,docs"
max_blank_lines = 1
preserve_blank_lines = 1
profile = "django"

[tool.uv]
default-groups = ["dev", "test"]<|MERGE_RESOLUTION|>--- conflicted
+++ resolved
@@ -3,11 +3,7 @@
 dynamic = ["version"]
 description = "Conference organisation: CfPs, scheduling, much more"
 readme = "README.rst"
-<<<<<<< HEAD
 requires-python = ">=3.11"
-=======
-requires-python = ">=3.10"
->>>>>>> 0713f856
 keywords = ["conference", "event", "schedule", "talk", "cfp"]
 authors = [
   {name = "Tobias Kunze", email = "r@rixx.de"},
@@ -24,11 +20,8 @@
   "License :: OSI Approved :: Apache Software License",
   "License :: OSI Approved",
   "Programming Language :: Python :: 3.11",
-<<<<<<< HEAD
-=======
   "Programming Language :: Python :: 3.12",
   "Programming Language :: Python :: 3.13",
->>>>>>> 0713f856
   "Topic :: Internet :: WWW/HTTP :: Dynamic Content",
 ]
 
