--- conflicted
+++ resolved
@@ -106,74 +106,7 @@
             "slots",
         }
         assert isinstance(data["speakers"], list)
-<<<<<<< HEAD
-        assert data["speakers"][0] == {
-            "name": submission.speakers.first().name,
-            "code": submission.speakers.first().code,
-            "email": submission.speakers.first().email,
-            "biography": submission.speakers.first()
-            .event_profile(submission.event)
-            .biography,
-            "avatar": None,
-            "avatar_source": None,
-            "avatar_license": None,
-        }
-        assert data["tags"] == [tag.tag]
-        assert data["tag_ids"] == [tag.id]
-        assert data["submission_type"] == str(submission.submission_type.name)
-        assert data["slot"] is None
-        assert (
-            data["created"]
-            == submission.created.astimezone(submission.event.tz).isoformat()
-        )
-        assert data["resources"] == [
-            {
-                "resource": "http://testserver" + resource.resource.url,
-                "description": resource.description,
-            }
-        ]
-
-
-@pytest.mark.django_db
-def test_submission_serializer(submission, resource):
-    with scope(event=submission.event):
-        data = SubmissionSerializer(
-            submission, context={"event": submission.event}
-        ).data
-        assert set(data.keys()) == {
-            "code",
-            "speakers",
-            "title",
-            "submission_type",
-            "submission_type_id",
-            "state",
-            "abstract",
-            "description",
-            "duration",
-            "slot_count",
-            "do_not_record",
-            "is_featured",
-            "content_locale",
-            "slot",
-            "image",
-            "track",
-            "track_id",
-            "resources",
-            "answers",
-        }
-        assert isinstance(data["speakers"], list)
-        assert data["speakers"] == []
-        assert data["submission_type"] == str(submission.submission_type.name)
-        assert data["slot"] is None
-        assert data["resources"] == [
-            {
-                "resource": "http://testserver" + resource.resource.url,
-                "description": resource.description,
-            }
-        ]
-=======
         assert data["tags"] == [tag.id]
->>>>>>> 106b8b1d
 
 
 @pytest.mark.django_db
