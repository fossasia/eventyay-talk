--- conflicted
+++ resolved
@@ -24,86 +24,6 @@
 
 
 @pytest.mark.django_db
-<<<<<<< HEAD
-def test_submitter_serializer(submission):
-    with scope(event=submission.event):
-        user = submission.speakers.first()
-        data = SubmitterSerializer(user, event=submission.event).data
-    assert data.keys() == {
-        "name",
-        "code",
-        "biography",
-        "avatar",
-        "avatar_source",
-        "avatar_license",
-    }
-    assert data["name"] == user.name
-    assert data["code"] == user.code
-
-
-@pytest.mark.django_db
-def test_submitter_serializer_without_profile(submission):
-    with scope(event=submission.event):
-        user = submission.speakers.first()
-        user.profiles.all().delete()
-        data = SubmitterSerializer(user, event=submission.event).data
-    assert data.keys() == {
-        "name",
-        "code",
-        "biography",
-        "avatar",
-        "avatar_source",
-        "avatar_license",
-    }
-    assert data["name"] == user.name
-    assert data["code"] == user.code
-    assert data["biography"] == ""
-
-
-@pytest.mark.django_db
-def test_speaker_serializer(slot):
-    with scope(event=slot.submission.event):
-        user_profile = slot.submission.speakers.first().profiles.first()
-        user = user_profile.user
-        data = SpeakerSerializer(user_profile).data
-        assert slot.submission.code in data["submissions"]
-    assert data.keys() == {
-        "name",
-        "code",
-        "biography",
-        "submissions",
-        "avatar",
-        "avatar_source",
-        "avatar_license",
-        "answers",
-    }
-    assert data["name"] == user.name
-    assert data["code"] == user.code
-
-
-@pytest.mark.django_db
-def test_speaker_orga_serializer(slot):
-    with scope(event=slot.submission.event):
-        user_profile = slot.submission.speakers.first().profiles.first()
-        user = user_profile.user
-        data = SpeakerOrgaSerializer(user_profile).data
-    assert data.keys() == {
-        "name",
-        "code",
-        "biography",
-        "submissions",
-        "avatar",
-        "avatar_source",
-        "avatar_license",
-        "answers",
-        "email",
-        "availabilities",
-    }
-    assert data["name"] == user.name
-    assert data["code"] == user.code
-    assert data["email"] == user.email
-    assert slot.submission.code in data["submissions"]
-=======
 def test_speaker_list_anonymous_nopublic(client, event, speaker):
     event.feature_flags["show_schedule"] = False
     event.save()
@@ -171,7 +91,6 @@
         headers={"Authorization": f"Token {review_user_token.token}"},
     )
     assert response.status_code == 403
->>>>>>> 106b8b1d
 
 
 @pytest.mark.django_db
@@ -275,24 +194,6 @@
     client, event, speaker, slot, other_slot, other_speaker
 ):
     with scope(event=event):
-<<<<<<< HEAD
-        speaker = accepted_submission.speakers.first()
-        assert content["results"][0]["name"] == speaker.name
-        assert (
-            content["results"][0]["biography"] == speaker.event_profile(event).biography
-        )
-    assert set(content["results"][0].keys()) == {
-        "name",
-        "code",
-        "biography",
-        "submissions",
-        "avatar",
-        "avatar_source",
-        "avatar_license",
-        "answers",
-    }
-    assert not content["results"][0]["answers"]
-=======
         other_slot.submission.speakers.add(other_speaker)
     email_to_find = speaker.email
     response = client.get(
@@ -302,7 +203,6 @@
     assert response.status_code == 200
     content = json.loads(response.content.decode())
     assert content["count"] == 0
->>>>>>> 106b8b1d
 
 
 @pytest.mark.django_db
@@ -407,30 +307,6 @@
 
     response = client.get(event.api_urls.speakers, follow=True)
     assert response.status_code == 200
-<<<<<<< HEAD
-    assert content["count"] == 2
-    assert set(content["results"][0].keys()) == {
-        "name",
-        "code",
-        "email",
-        "biography",
-        "submissions",
-        "answers",
-        "avatar",
-        "avatar_source",
-        "avatar_license",
-        "availabilities",
-    }
-    assert set(content["results"][0]["answers"][0].keys()) == {
-        "answer",
-        "review",
-        "answer_file",
-        "person",
-        "question",
-        "submission",
-        "options",
-        "id",
-=======
     content = json.loads(response.content.decode())
 
     assert content["count"] == 1
@@ -438,7 +314,6 @@
     assert set(content["results"][0]["submissions"]) == {
         submission.code,
         other_submission.code,
->>>>>>> 106b8b1d
     }
 
 
