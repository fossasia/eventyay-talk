import datetime as dt

import pytest
from django.utils import formats
from django.utils.timezone import now
from django_scopes import scope


@pytest.mark.django_db
def test_can_see_talk_list(client, django_assert_num_queries, event, slot, other_slot):
    with django_assert_num_queries(6):
        response = client.get(event.urls.talks, follow=True, HTTP_ACCEPT="text/html")
    assert response.status_code == 200
    assert "<pretalx-schedule" in response.content.decode()


@pytest.mark.django_db
def test_can_see_talk(client, django_assert_num_queries, event, slot, other_slot):
    with django_assert_num_queries(22):
        response = client.get(slot.submission.urls.public, follow=True)
    with scope(event=event):
        assert event.schedules.count() == 2
    assert response.status_code == 200
    content = response.content.decode()
    with scope(event=event):
        assert content.count(slot.submission.title) >= 2  # meta+h1
        assert slot.submission.abstract in content
        assert slot.submission.description in content
        assert formats.date_format(slot.local_start, "H:i") in content
        assert formats.date_format(slot.local_end, "H:i") in content
        assert str(slot.room.name) in content
        assert "fa-edit" not in content  # edit btn


@pytest.mark.django_db
def test_can_see_social_card(client, event, slot, other_slot):
    response = client.get(slot.submission.urls.social_image, follow=True)
    assert response.status_code == 404  # no image


@pytest.mark.django_db
def test_cannot_see_new_talk(client, django_assert_num_queries, event, unreleased_slot):
    slot = unreleased_slot
    with django_assert_num_queries(14):
        response = client.get(slot.submission.urls.public)
    assert response.status_code == 404
    with scope(event=event):
        assert event.schedules.count() == 1


@pytest.mark.django_db
def test_orga_can_see_new_talk(
    orga_client, django_assert_num_queries, event, unreleased_slot
):
    slot = unreleased_slot
    with django_assert_num_queries(27):
        response = orga_client.get(slot.submission.urls.public, follow=True)
    assert response.status_code == 200
    content = response.content.decode()
    with scope(event=event):
        assert event.schedules.count() == 1
        assert content.count(slot.submission.title) >= 2  # meta+h1
        assert slot.submission.abstract in content
        assert slot.submission.description in content
        assert formats.date_format(slot.local_start, "H:i") in content
        assert formats.date_format(slot.local_end, "H:i") in content
        assert str(slot.room.name) in content
        assert "fa-edit" not in content  # edit btn


@pytest.mark.django_db
def test_can_see_talk_edit_btn(
    orga_client, django_assert_num_queries, orga_user, event, slot
):
    slot.submission.speakers.add(orga_user)
<<<<<<< HEAD
    with django_assert_num_queries(30):
=======
    with django_assert_num_queries(27):
>>>>>>> e4449e64
        response = orga_client.get(slot.submission.urls.public, follow=True)
    assert response.status_code == 200
    content = response.content.decode()
    assert "fa-edit" in content  # edit btn


@pytest.mark.django_db
def test_can_see_talk_do_not_record(client, django_assert_num_queries, slot):
    slot.submission.do_not_record = True
    slot.submission.save()
    with django_assert_num_queries(21):
        response = client.get(slot.submission.urls.public, follow=True)
    assert response.status_code == 200
    content = response.content.decode()
    assert "fa-edit" not in content  # edit btn
    assert "fa-video" in content


@pytest.mark.django_db
def test_can_see_talk_does_accept_feedback(
    client, django_assert_num_queries, event, slot
):
    slot.start = now() - dt.timedelta(days=1)
    slot.end = slot.start + dt.timedelta(hours=1)
    slot.save()
    with django_assert_num_queries(22):
        response = client.get(slot.submission.urls.public, follow=True)
    assert response.status_code == 200
    content = response.content.decode()
    assert "fa-edit" not in content  # edit btn
    assert "fa-comments" in content


@pytest.mark.django_db
def test_cannot_see_nonpublic_talk(client, django_assert_num_queries, event, slot):
    event.is_public = False
    event.save()
    with django_assert_num_queries(13):
        response = client.get(slot.submission.urls.public, follow=True)
    assert response.status_code == 404


@pytest.mark.django_db
def test_cannot_see_other_events_talk(
    client, django_assert_num_queries, event, slot, other_event
):
    with django_assert_num_queries(8):
        response = client.get(
            slot.submission.urls.public.replace(event.slug, other_event.slug),
            follow=True,
        )
    assert response.status_code == 404


@pytest.mark.django_db
def test_event_talk_visiblity_submitted(
    client, django_assert_num_queries, event, submission
):
    with django_assert_num_queries(11):
        response = client.get(submission.urls.public, follow=True)
    assert response.status_code == 404


@pytest.mark.django_db
def test_event_talk_visiblity_accepted(
    client, django_assert_num_queries, event, slot, accepted_submission
):
    with django_assert_num_queries(12):
        response = client.get(accepted_submission.urls.public, follow=True)
    assert response.status_code == 404


@pytest.mark.django_db
def test_event_talk_visiblity_confirmed(
    client, django_assert_num_queries, event, slot, confirmed_submission
):
    with django_assert_num_queries(20):
        response = client.get(confirmed_submission.urls.public, follow=True)
    assert response.status_code == 200


@pytest.mark.django_db
def test_event_talk_visiblity_canceled(
    client, django_assert_num_queries, event, slot, canceled_submission
):
    with django_assert_num_queries(12):
        response = client.get(canceled_submission.urls.public, follow=True)
    assert response.status_code == 404


@pytest.mark.django_db
def test_event_talk_visiblity_withdrawn(
    client, django_assert_num_queries, event, slot, withdrawn_submission
):
    with django_assert_num_queries(12):
        response = client.get(withdrawn_submission.urls.public, follow=True)
    assert response.status_code == 404


@pytest.mark.django_db
def test_talk_speaker_other_submissions(
    client,
    django_assert_num_queries,
    event,
    speaker,
    slot,
    other_slot,
    other_submission,
):
    with scope(event=event):
        other_submission.speakers.add(speaker)
    with django_assert_num_queries(22):
        response = client.get(other_submission.urls.public, follow=True)

    assert response.status_code == 200
    assert response.context["speakers"]
    assert len(response.context["speakers"]) == 2, response.context["speakers"]
    speaker_response = [
        s for s in response.context["speakers"] if s.name == speaker.name
    ][0]
    other_response = [
        s for s in response.context["speakers"] if s.name != speaker.name
    ][0]
    assert len(speaker_response.other_submissions) == 1
    assert len(other_response.other_submissions) == 0
    with scope(event=event):
        assert (
            speaker_response.other_submissions[0].title
            == speaker.submissions.first().title
        )


@pytest.mark.django_db
def test_talk_speaker_other_submissions_only_if_visible(
    client,
    django_assert_num_queries,
    event,
    speaker,
    slot,
    other_slot,
    other_submission,
):
    with scope(event=event):
        other_submission.speakers.add(speaker)
        slot.submission.accept(force=True)
        slot.submission.save()
        event.wip_schedule.freeze("testversion 2")
        other_submission.slots.all().update(is_visible=True)
        slot.submission.slots.filter(schedule=event.current_schedule).update(
            is_visible=False
        )

    with django_assert_num_queries(22):
        response = client.get(other_submission.urls.public, follow=True)

    assert response.status_code == 200
    assert response.context["speakers"]
    assert len(response.context["speakers"]) == 2, response.context["speakers"]
    speaker_response = [
        s for s in response.context["speakers"] if s.name == speaker.name
    ][0]
    other_response = [
        s for s in response.context["speakers"] if s.name != speaker.name
    ][0]
    assert len(speaker_response.other_submissions) == 0
    assert len(other_response.other_submissions) == 0


@pytest.mark.django_db
def test_talk_review_page(
    client, django_assert_num_queries, event, submission, other_submission
):
    with django_assert_num_queries(14):
        response = client.get(submission.urls.review, follow=True)
    assert response.status_code == 200
    assert submission.title in response.content.decode()<|MERGE_RESOLUTION|>--- conflicted
+++ resolved
@@ -73,11 +73,7 @@
     orga_client, django_assert_num_queries, orga_user, event, slot
 ):
     slot.submission.speakers.add(orga_user)
-<<<<<<< HEAD
-    with django_assert_num_queries(30):
-=======
     with django_assert_num_queries(27):
->>>>>>> e4449e64
         response = orga_client.get(slot.submission.urls.public, follow=True)
     assert response.status_code == 200
     content = response.content.decode()
