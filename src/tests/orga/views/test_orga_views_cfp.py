import datetime as dt
from zoneinfo import ZoneInfo

import pytest
from django.core import mail as djmail
from django_scopes import scope

from pretalx.event.models import Event
from pretalx.mail.models import QueuedMail
from pretalx.submission.models import Question
from pretalx.submission.models.question import QuestionRequired


@pytest.mark.django_db
def test_edit_cfp(orga_client, event):
    response = orga_client.post(
        event.cfp.urls.edit_text,
        {
            "headline_0": "new headline",
            "text_0": "",
            "deadline": "2000-10-10 20:20",
            "count_length_in": "chars",
            "settings-cfp_ask_abstract": "required",
            "settings-cfp_ask_description": "do_not_ask",
            "settings-cfp_ask_notes": "optional",
            "settings-cfp_ask_biography": "optional",
            "settings-cfp_ask_avatar": "optional",
            "settings-cfp_ask_availabilities": "optional",
            "settings-cfp_ask_do_not_record": "optional",
            "settings-cfp_ask_image": "optional",
            "settings-cfp_ask_track": "optional",
            "settings-cfp_ask_duration": "optional",
            "settings-cfp_ask_additional_speaker": "optional",
        },
        follow=True,
    )
    assert response.status_code == 200
    event = Event.objects.get(slug=event.slug)
    assert str(event.cfp.headline) == ""
    assert response.status_code == 200


@pytest.mark.django_db
def test_edit_cfp_timezones(orga_client, event):
    event = Event.objects.get(slug=event.slug)
    event.timezone = "Europe/Berlin"
    event.save()
    event.cfp.deadline = dt.datetime(2018, 3, 5, 17, 39, 15, tzinfo=ZoneInfo("UTC"))
    event.cfp.save()
    response = orga_client.get(event.cfp.urls.edit_text)
    assert response.status_code == 200
    assert "2018-03-05T18:39" in response.rendered_content
    assert "2018-03-05T17:39" not in response.rendered_content


@pytest.mark.django_db
def test_edit_cfp_flow(orga_client, event):
    response = orga_client.get(event.cfp.urls.editor)
    assert response.status_code == 200, response.text
    response = orga_client.post(
        event.cfp.urls.editor, {"action": "reset"}, content_type="application/json"
    )
    assert response.status_code == 200, response.text
    response = orga_client.post(
        event.cfp.urls.editor,
        "not actually useful data",
        content_type="application/json",
    )
    assert response.status_code == 400, response.text
    with scope(event=event):
        response = orga_client.post(
            event.cfp.urls.editor,
            event.cfp_flow.get_editor_config(json_compat=True),
            content_type="application/json",
        )
    assert response.status_code == 200, response.text


@pytest.mark.django_db
<<<<<<< HEAD
=======
def test_edit_cfp_flow_shows_in_frontend(orga_client, event):
    with scope(event=event):
        new_config = event.cfp_flow.get_editor_config(json_compat=True)

    new_config[0]["title"]["en"] = "TEST CFP WOO"
    new_config[0]["text"]["en"] = "PLS SUBMIT HERE THX"
    new_config[0]["fields"][0]["help_text"]["en"] = "titles are hard, y'know"
    response = orga_client.post(
        event.cfp.urls.editor,
        new_config,
        content_type="application/json",
    )
    assert response.status_code == 200, response.text

    response = orga_client.get(event.cfp.urls.submit, follow=True)
    assert response.status_code == 200
    assert "TEST CFP WOO" in response.text
    assert "PLS SUBMIT HERE THX" in response.text
    assert "titles are hard, y'know" in response.text


@pytest.mark.django_db
>>>>>>> d6bdf9b8
def test_make_submission_type_default(
    orga_client, submission_type, default_submission_type
):
    with scope(event=submission_type.event):
        assert default_submission_type.event.submission_types.count() == 2
        assert submission_type.event.cfp.default_type == default_submission_type
    response = orga_client.get(submission_type.urls.default, follow=True)
    assert response.status_code == 200
    with scope(event=submission_type.event):
        assert default_submission_type.event.submission_types.count() == 2
        submission_type.event.cfp.refresh_from_db()
        assert submission_type.event.cfp.default_type == submission_type


@pytest.mark.django_db
def test_edit_submission_type(orga_client, submission_type):
    with scope(event=submission_type.event):
        count = submission_type.logged_actions().count()
    response = orga_client.post(
        submission_type.urls.edit,
        {"default_duration": 31, "slug": "New_Type", "name_0": "New Type!"},
        follow=True,
    )
    assert response.status_code == 200
    with scope(event=submission_type.event):
        assert count + 1 == submission_type.logged_actions().count()
        submission_type.refresh_from_db()
    assert submission_type.default_duration == 31
    assert str(submission_type.name) == "New Type!"


@pytest.mark.django_db
def test_edit_submission_type_without_change(orga_client, submission_type):
    with scope(event=submission_type.event):
        count = submission_type.logged_actions().count()
    response = orga_client.post(
        submission_type.urls.edit,
        {
            "default_duration": submission_type.default_duration,
            "slug": submission_type.slug,
            "name_0": str(submission_type.name),
        },
        follow=True,
    )
    assert response.status_code == 200
    with scope(event=submission_type.event):
        assert count == submission_type.logged_actions().count()


@pytest.mark.django_db
def test_delete_submission_type(orga_client, submission_type, default_submission_type):
    with scope(event=submission_type.event):
        assert default_submission_type.event.submission_types.count() == 2
    response = orga_client.get(submission_type.urls.delete, follow=True)
    assert response.status_code == 200
    with scope(event=submission_type.event):
        assert default_submission_type.event.submission_types.count() == 2
    response = orga_client.post(submission_type.urls.delete, follow=True)
    assert response.status_code == 200
    with scope(event=submission_type.event):
        assert default_submission_type.event.submission_types.count() == 1


@pytest.mark.django_db
def test_delete_used_submission_type(
    orga_client, event, submission_type, default_submission_type, submission
):
    with scope(event=event):
        assert submission_type.event.submission_types.count() == 2
        submission.submission_type = submission_type
        submission.save()
    response = orga_client.post(submission_type.urls.delete, follow=True)
    assert response.status_code == 200
    with scope(event=event):
        assert submission_type.event.submission_types.count() == 2


@pytest.mark.django_db
def test_delete_last_submission_type(orga_client, event):
    submission_type = event.cfp.default_type
    with scope(event=event):
        assert submission_type.event.submission_types.count() == 1
    response = orga_client.post(submission_type.urls.delete, follow=True)
    assert response.status_code == 200
    with scope(event=event):
        assert submission_type.event.submission_types.count() == 1


@pytest.mark.django_db
def test_delete_default_submission_type(
    orga_client, submission_type, default_submission_type
):
    with scope(event=submission_type.event):
        assert default_submission_type.event.submission_types.count() == 2
    response = orga_client.post(default_submission_type.urls.delete, follow=True)
    assert response.status_code == 200
    with scope(event=submission_type.event):
        assert default_submission_type.event.submission_types.count() == 2


@pytest.mark.django_db
def test_all_questions_in_list(orga_client, question, inactive_question, event):
    with scope(event=event):
        assert event.questions.count() == 1
        assert Question.all_objects.filter(event=event).count() == 2
    response = orga_client.get(event.cfp.urls.questions, follow=True)
    assert question.question in response.text
    assert inactive_question.question in response.text


@pytest.mark.django_db
def test_delete_question(orga_client, event, question):
    with scope(event=event):
        assert event.questions.count() == 1
    response = orga_client.get(question.urls.delete, follow=True)
    assert response.status_code == 200
    with scope(event=event):
        assert event.questions.count() == 1
    response = orga_client.post(question.urls.delete, follow=True)
    assert response.status_code == 200
    with scope(event=event):
        assert event.questions.count() == 0
        assert Question.all_objects.filter(event=event).count() == 0


@pytest.mark.django_db
def test_delete_inactive_question(orga_client, event, inactive_question):
    with scope(event=event):
        assert Question.all_objects.filter(event=event).count() == 1
    response = orga_client.post(inactive_question.urls.delete, follow=True)
    assert response.status_code == 200
    with scope(event=event):
        assert event.questions.count() == 0
        assert Question.all_objects.filter(event=event).count() == 0


@pytest.mark.django_db
def test_delete_choice_question(orga_client, event, choice_question):
    with scope(event=event):
        assert Question.all_objects.filter(event=event).count() == 1
    response = orga_client.post(choice_question.urls.delete, follow=True)
    assert response.status_code == 200
    with scope(event=event):
        assert event.questions.count() == 0
        assert Question.all_objects.filter(event=event).count() == 0


@pytest.mark.django_db
def test_cannot_delete_answered_question(orga_client, event, answered_choice_question):
    with scope(event=event):
        assert event.questions.count() == 1
        assert answered_choice_question.answers.count() == 1
        assert answered_choice_question.options.count() == 3
    response = orga_client.post(answered_choice_question.urls.delete, follow=True)
    assert response.status_code == 200
    with scope(event=event):
        answered_choice_question = Question.all_objects.get(
            pk=answered_choice_question.pk
        )
        assert answered_choice_question
        assert not answered_choice_question.active
        assert event.questions.count() == 0
        assert answered_choice_question.answers.count() == 1
        assert answered_choice_question.options.count() == 3


@pytest.mark.django_db
def test_can_add_simple_question(orga_client, event):
    with scope(event=event):
        assert event.questions.count() == 0
    response = orga_client.post(
        event.cfp.urls.new_question,
        {
            "target": "submission",
            "question_0": "What is your name?",
            "variant": "string",
            "active": True,
            "help_text_0": "Answer if you want to reach the other side!",
            "question_required": QuestionRequired.OPTIONAL,
        },
        follow=True,
    )
    assert response.status_code == 200
    with scope(event=event):
        event.refresh_from_db()
        assert event.questions.count() == 1
        q = event.questions.first()
        assert str(q.question) == "What is your name?"
        assert q.variant == "string"
    response = orga_client.get(q.urls.base + "?role=true", follow=True)
    with scope(event=event):
        assert str(q.question) in response.text
    response = orga_client.get(q.urls.base + "?role=false", follow=True)
    with scope(event=event):
        assert str(q.question) in response.text


@pytest.mark.django_db
def test_can_add_simple_question_required_freeze(orga_client, event):
    with scope(event=event):
        assert event.questions.count() == 0
    response = orga_client.post(
        event.cfp.urls.new_question,
        {
            "target": "submission",
            "question_0": "What is your name?",
            "variant": "string",
            "active": True,
            "help_text_0": "Answer if you want to reach the other side!",
            "question_required": QuestionRequired.REQUIRED,
            "freeze_after": "2021-06-22T12:44:42Z",
        },
        follow=True,
    )
    assert response.status_code == 200
    with scope(event=event):
        event.refresh_from_db()
        assert event.questions.count() == 1
        q = event.questions.first()
        assert str(q.question) == "What is your name?"
        assert q.variant == "string"
    response = orga_client.get(q.urls.base + "?role=true", follow=True)
    with scope(event=event):
        assert str(q.question) in response.text
    response = orga_client.get(q.urls.base + "?role=false", follow=True)
    with scope(event=event):
        assert str(q.question) in response.text


@pytest.mark.django_db
def test_can_add_simple_question_after_deadline(orga_client, event):
    with scope(event=event):
        assert event.questions.count() == 0
    response = orga_client.post(
        event.cfp.urls.new_question,
        {
            "target": "submission",
            "question_0": "What is your name?",
            "variant": "string",
            "active": True,
            "help_text_0": "Answer if you want to reach the other side!",
            "question_required": QuestionRequired.AFTER_DEADLINE,
            "deadline": "2021-06-22T12:44:42Z",
        },
        follow=True,
    )
    assert response.status_code == 200
    with scope(event=event):
        event.refresh_from_db()
        assert event.questions.count() == 1
        q = event.questions.first()
        assert str(q.question) == "What is your name?"
        assert q.variant == "string"
        assert q.deadline == dt.datetime(
            2021, 6, 22, 12, 44, 42, tzinfo=ZoneInfo("UTC")
        )
    response = orga_client.get(q.urls.base + "?role=true", follow=True)
    with scope(event=event):
        assert str(q.question) in response.text
    response = orga_client.get(q.urls.base + "?role=false", follow=True)
    with scope(event=event):
        assert str(q.question) in response.text


@pytest.mark.django_db
def test_can_add_simple_question_after_deadline_missing_deadline(orga_client, event):
    with scope(event=event):
        assert event.questions.count() == 0
    orga_client.post(
        event.cfp.urls.new_question,
        {
            "target": "submission",
            "question_0": "What is your name?",
            "variant": "string",
            "active": True,
            "help_text_0": "Answer if you want to reach the other side!",
            "question_required": QuestionRequired.AFTER_DEADLINE,
        },
        follow=True,
    )
    with scope(event=event):
        event.refresh_from_db()
        assert event.questions.count() == 0


@pytest.mark.django_db
def test_can_add_choice_question(orga_client, event):
    with scope(event=event):
        assert event.questions.count() == 0
    response = orga_client.post(
        event.cfp.urls.new_question,
        {
            "target": "submission",
            "question_0": "Is it an African or a European swallow?",
            "variant": "choices",
            "active": True,
            "help_text_0": "Answer if you want to reach the other side!",
            "form-TOTAL_FORMS": 2,
            "form-INITIAL_FORMS": 0,
            "form-0-id": "",
            "form-0-answer_0": "African",
            "form-1-id": "",
            "form-1-answer_0": "European",
            "form-2-id": "",
            "form-2-answer_0": "",
            "question_required": QuestionRequired.OPTIONAL,
        },
        follow=True,
    )
    assert response.status_code == 200
    with scope(event=event):
        event.refresh_from_db()
        assert event.questions.count() == 1
        q = event.questions.first()
        assert q.variant == "choices"
        assert q.options.count() == 2


@pytest.mark.django_db
def test_can_edit_choice_question(orga_client, event, choice_question):
    with scope(event=event):
        count = choice_question.options.count()
        assert str(choice_question.options.first().answer) != "African"
        first_option = choice_question.options.first().pk
        last_option = choice_question.options.last().pk
        other_option = choice_question.options.all()[1]
        other_answer = str(other_option.answer)
    response = orga_client.post(
        choice_question.urls.edit,
        {
            "target": "submission",
            "question_0": "Is it an African or a European swallow?",
            "variant": "choices",
            "active": True,
            "help_text_0": "Answer if you want to reach the other side!",
            "form-TOTAL_FORMS": 3,
            "form-INITIAL_FORMS": 3,
            "form-0-id": first_option,
            "form-0-answer_0": "African",
            "form-1-id": last_option,
            "form-1-answer_0": "European",
            "form-2-id": other_option.pk,
            "form-2-answer_0": other_answer,
            "form-2-DELETE": "on",
            "form-3-id": "",
            "form-3-answer_0": "",
            "question_required": QuestionRequired.OPTIONAL,
        },
        follow=True,
    )
    assert response.status_code == 200
    with scope(event=event):
        event.refresh_from_db()
        assert event.questions.count() == 1
        assert choice_question.variant == "choices"
        assert choice_question.options.count() == count - 1
        assert str(choice_question.options.first().answer) == "African"


@pytest.mark.parametrize("role,count", (("accepted", 1), ("confirmed", 1), ("", 2)))
@pytest.mark.django_db
def test_can_remind_speaker_question(
    orga_client,
    event,
    speaker_question,
    review_question,
    speaker,
    slot,
    other_speaker,
    other_submission,
    role,
    count,
):
    with scope(event=event):
        original_count = QueuedMail.objects.count()
    response = orga_client.post(
        event.cfp.urls.remind_questions, {"role": role}, follow=True
    )
    assert response.status_code == 200
    with scope(event=event):
        assert QueuedMail.objects.count() == original_count + count


@pytest.mark.parametrize("role,count", (("accepted", 1), ("confirmed", 1), ("", 2)))
@pytest.mark.django_db
def test_can_remind_submission_question(
    orga_client,
    event,
    question,
    speaker,
    slot,
    other_speaker,
    other_submission,
    role,
    count,
):
    with scope(event=event):
        original_count = QueuedMail.objects.count()
    response = orga_client.post(
        event.cfp.urls.remind_questions, {"role": role}, follow=True
    )
    assert response.status_code == 200
    with scope(event=event):
        assert QueuedMail.objects.count() == original_count + count


@pytest.mark.parametrize("role,count", (("accepted", 1), ("confirmed", 1), ("", 2)))
@pytest.mark.django_db
def test_can_remind_multiple_questions(
    orga_client,
    event,
    question,
    speaker_question,
    speaker,
    slot,
    other_speaker,
    other_submission,
    role,
    count,
):
    with scope(event=event):
        original_count = QueuedMail.objects.count()
    response = orga_client.post(
        event.cfp.urls.remind_questions, {"role": role}, follow=True
    )
    assert response.status_code == 200
    with scope(event=event):
        assert QueuedMail.objects.count() == original_count + count


@pytest.mark.django_db
def test_can_remind_submission_question_broken_filter(
    orga_client,
    event,
):
    response = orga_client.post(
        event.cfp.urls.remind_questions, {"role": "hahaha"}, follow=True
    )
    assert response.status_code == 200
    assert "Could not send mails" in response.text


@pytest.mark.parametrize("role,count", (("accepted", 0), ("confirmed", 0), ("", 0)))
@pytest.mark.django_db
def test_can_remind_answered_submission_question(
    orga_client,
    event,
    question,
    speaker,
    slot,
    other_speaker,
    other_submission,
    role,
    count,
):
    with scope(event=event):
        from pretalx.submission.models.question import Answer

        question.question_required = QuestionRequired.REQUIRED
        question.deadline = None
        question.save()
        original_count = QueuedMail.objects.count()
        Answer.objects.create(
            submission=slot.submission,
            question=question,
            person=speaker,
            answer="something",
        )
        Answer.objects.create(
            submission=other_submission,
            question=question,
            person=other_speaker,
            answer="something",
        )
    response = orga_client.post(
        event.cfp.urls.remind_questions, {"role": role}, follow=True
    )
    assert response.status_code == 200
    with scope(event=event):
        assert QueuedMail.objects.count() == original_count + count


@pytest.mark.django_db
def test_can_hide_question(orga_client, question):
    assert question.active

    response = orga_client.get(question.urls.toggle, follow=True)
    with scope(event=question.event):
        question = Question.all_objects.get(pk=question.pk)

    assert response.status_code == 200
    assert not question.active


@pytest.mark.django_db
def test_can_activate_inactive_question(orga_client, inactive_question):
    assert not inactive_question.active

    response = orga_client.get(inactive_question.urls.toggle, follow=True)
    inactive_question.refresh_from_db()

    assert response.status_code == 200
    assert inactive_question.active


@pytest.mark.django_db
def test_can_see_tracks(orga_client, track):
    response = orga_client.get(track.event.cfp.urls.tracks)
    assert response.status_code == 200
    assert track.name in response.text


@pytest.mark.django_db
def test_can_see_single_track(orga_client, track):
    response = orga_client.get(track.urls.base)
    assert response.status_code == 200
    assert track.name in response.text


@pytest.mark.django_db
def test_can_edit_track(orga_client, track):
    with scope(event=track.event):
        count = track.logged_actions().count()
    response = orga_client.post(
        track.urls.base, {"name_0": "Name", "color": "#ffff99"}, follow=True
    )
    assert response.status_code == 200
    with scope(event=track.event):
        assert track.logged_actions().count() == count + 1
        track.refresh_from_db()
    assert str(track.name) == "Name"


@pytest.mark.django_db
def test_can_edit_track_without_changes(orga_client, track):
    with scope(event=track.event):
        count = track.logged_actions().count()
    response = orga_client.post(
        track.urls.base, {"name_0": str(track.name), "color": track.color}, follow=True
    )
    assert response.status_code == 200
    with scope(event=track.event):
        assert track.logged_actions().count() == count


@pytest.mark.django_db
def test_cannot_set_incorrect_track_color(orga_client, track):
    response = orga_client.post(
        track.urls.base, {"name_0": "Name", "color": "#fgff99"}, follow=True
    )
    assert response.status_code == 200
    track.refresh_from_db()
    assert str(track.name) != "Name"


@pytest.mark.django_db
def test_can_delete_single_track(orga_client, track, event):
    response = orga_client.get(track.urls.delete)
    assert response.status_code == 200
    with scope(event=event):
        assert event.tracks.count() == 1
    response = orga_client.post(track.urls.delete, follow=True)
    assert response.status_code == 200
    with scope(event=event):
        assert event.tracks.count() == 0


@pytest.mark.django_db
def test_cannot_delete_used_track(orga_client, track, event, submission):
    response = orga_client.get(track.urls.delete)
    assert response.status_code == 200
    with scope(event=event):
        assert event.tracks.count() == 1
        submission.track = track
        submission.save()
    response = orga_client.post(track.urls.delete, follow=True)
    assert response.status_code == 200
    with scope(event=event):
        assert event.tracks.count() == 1


@pytest.mark.django_db
def test_can_see_access_codes(orga_client, access_code):
    response = orga_client.get(access_code.event.cfp.urls.access_codes)
    assert response.status_code == 200
    assert access_code.code in response.text


@pytest.mark.django_db
def test_can_see_single_access_code(orga_client, access_code):
    response = orga_client.get(access_code.urls.edit)
    assert response.status_code == 200
    assert access_code.code in response.text


@pytest.mark.django_db
def test_can_create_access_code(orga_client, event):
    with scope(event=event):
        assert event.submitter_access_codes.all().count() == 0
    response = orga_client.get(event.cfp.urls.new_access_code, follow=True)
    assert response.status_code == 200
    response = orga_client.post(
        event.cfp.urls.new_access_code, {"code": "LOLCODE"}, follow=True
    )
    assert response.status_code == 200
    with scope(event=event):
        assert event.submitter_access_codes.get(code="LOLCODE")


@pytest.mark.django_db
def test_cannot_create_access_code_with_forbidden_characters(orga_client, event):
    with scope(event=event):
        assert event.submitter_access_codes.all().count() == 0
    response = orga_client.get(event.cfp.urls.new_access_code, follow=True)
    assert response.status_code == 200
    response = orga_client.post(
        event.cfp.urls.new_access_code, {"code": "LOL %CODE"}, follow=True
    )
    assert response.status_code == 200
    with scope(event=event):
        assert event.submitter_access_codes.all().count() == 0


@pytest.mark.django_db
def test_can_edit_access_code(orga_client, access_code):
    with scope(event=access_code.event):
        count = access_code.logged_actions().count()
    response = orga_client.post(access_code.urls.edit, {"code": "LOLCODE"}, follow=True)
    assert response.status_code == 200
    with scope(event=access_code.event):
        access_code.refresh_from_db()
        assert access_code.logged_actions().count() == count + 1
    assert access_code.code == "LOLCODE"


@pytest.mark.django_db
def test_can_edit_access_code_without_change(orga_client, access_code):
    with scope(event=access_code.event):
        count = access_code.logged_actions().count()
    response = orga_client.post(
        access_code.urls.edit,
        {"code": access_code.code, "maximum_uses": access_code.maximum_uses},
        follow=True,
    )
    assert response.status_code == 200
    with scope(event=access_code.event):
        access_code.refresh_from_db()
        assert access_code.logged_actions().count() == count


@pytest.mark.django_db
def test_can_delete_single_access_code(orga_client, access_code, event):
    response = orga_client.get(access_code.urls.delete)
    assert response.status_code == 200
    with scope(event=event):
        assert event.submitter_access_codes.count() == 1
    response = orga_client.post(access_code.urls.delete, follow=True)
    assert response.status_code == 200
    with scope(event=event):
        assert event.submitter_access_codes.count() == 0


@pytest.mark.django_db
def test_cannot_delete_used_access_code(orga_client, access_code, event, submission):
    with scope(event=event):
        assert event.submitter_access_codes.count() == 1
        submission.access_code = access_code
        submission.save()
    response = orga_client.post(access_code.urls.delete, follow=True)
    assert response.status_code == 200
    with scope(event=event):
        assert event.submitter_access_codes.count() == 1


@pytest.mark.django_db
def test_can_send_access_code(orga_client, access_code):
    djmail.outbox = []
    response = orga_client.get(access_code.urls.send, follow=True)
    assert response.status_code == 200
    response = orga_client.post(
        access_code.urls.send,
        {"to": "test@example.com", "text": "test test", "subject": "test"},
        follow=True,
    )
    assert response.status_code == 200
    assert len(djmail.outbox) == 1
    mail = djmail.outbox[0]
    assert mail.to == ["test@example.com"]
    assert mail.body == "test test"
    assert mail.subject == "test"


@pytest.mark.django_db
def test_can_send_special_access_code(orga_client, access_code, track):
    access_code.track = track
    access_code.valid_until = access_code.event.datetime_from
    access_code.maximum_uses = 3
    access_code.save()
    djmail.outbox = []
    response = orga_client.get(access_code.urls.send, follow=True)
    assert response.status_code == 200<|MERGE_RESOLUTION|>--- conflicted
+++ resolved
@@ -77,8 +77,6 @@
 
 
 @pytest.mark.django_db
-<<<<<<< HEAD
-=======
 def test_edit_cfp_flow_shows_in_frontend(orga_client, event):
     with scope(event=event):
         new_config = event.cfp_flow.get_editor_config(json_compat=True)
@@ -101,7 +99,6 @@
 
 
 @pytest.mark.django_db
->>>>>>> d6bdf9b8
 def test_make_submission_type_default(
     orga_client, submission_type, default_submission_type
 ):
