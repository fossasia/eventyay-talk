--- conflicted
+++ resolved
@@ -41,37 +41,16 @@
     client.login(email="dummy@dummy.dummy", password="dummy")
 
     r = client.get("/orga/", follow=True)
-<<<<<<< HEAD
-    assert (
-        "eventyay automatically checks for updates in the background"
-        not in r.content.decode()
-    )
-=======
     assert "pretalx automatically checks for updates in the background" not in r.text
->>>>>>> d6bdf9b8
 
     user.is_administrator = True
     user.save()
     r = client.get("/orga/", follow=True)
-<<<<<<< HEAD
-    assert (
-        "eventyay automatically checks for updates in the background"
-        in r.content.decode()
-    )
-
-    client.get("/orga/admin/update/")  # Click it
-    r = client.get("/orga/", follow=True)
-    assert (
-        "eventyay automatically checks for updates in the background"
-        not in r.content.decode()
-    )
-=======
     assert "pretalx automatically checks for updates in the background" in r.text
 
     client.get("/orga/admin/update/")  # Click it
     r = client.get("/orga/", follow=True)
     assert "pretalx automatically checks for updates in the background" not in r.text
->>>>>>> d6bdf9b8
 
 
 @pytest.mark.django_db
