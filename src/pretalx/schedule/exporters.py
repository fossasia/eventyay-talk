--- conflicted
+++ resolved
@@ -8,10 +8,7 @@
 from django.conf import settings
 from django.template.loader import get_template
 from django.utils.functional import cached_property
-<<<<<<< HEAD
 from django.utils.safestring import SafeString
-=======
->>>>>>> e4449e64
 from django.utils.translation import gettext_lazy as _
 from i18nfield.utils import I18nJSONEncoder
 
@@ -268,25 +265,19 @@
                                     "do_not_record": talk.submission.do_not_record,
                                     "persons": [
                                         {
-<<<<<<< HEAD
+                                            "code": person.code,
                                             "name": person.get_display_name(),
+                                            "avatar": person.get_avatar_url(self.event)
+                                            or None,
+                                            "biography": person.event_profile(
+                                                self.event
+                                            ).biography,
                                             "public_name": person.get_display_name(),  # deprecated
                                             "guid": person.guid,
                                             "id": person.id,
                                             "url": person.event_profile(
                                                 self.event
                                             ).urls.public.full(),
-                                            "code": person.code,
-=======
-                                            "code": person.code,
-                                            "name": person.get_display_name(),
->>>>>>> e4449e64
-                                            "avatar": person.get_avatar_url(self.event)
-                                            or None,
-                                            "biography": person.event_profile(
-                                                self.event
-                                            ).biography,
-<<<<<<< HEAD
                                             "answers": (
                                                 [
                                                     {
@@ -302,13 +293,6 @@
                                                 if getattr(self, "is_orga", False)
                                                 else []
                                             ),
-=======
-                                            "public_name": person.get_display_name(),  # deprecated
-                                            "guid": person.guid,
-                                            "url": person.event_profile(
-                                                self.event
-                                            ).urls.public.full(),
->>>>>>> e4449e64
                                         }
                                         for person in talk.submission.speakers.all()
                                     ],
@@ -322,10 +306,7 @@
                                         if resource.link
                                     ],
                                     "feedback_url": talk.submission.urls.feedback.full(),
-<<<<<<< HEAD
-=======
                                     "origin_url": talk.submission.urls.public.full(),
->>>>>>> e4449e64
                                     "attachments": [
                                         {
                                             "title": resource.description,
@@ -335,7 +316,6 @@
                                         for resource in talk.submission.resources.all()
                                         if not resource.link
                                     ],
-<<<<<<< HEAD
                                     "answers": (
                                         [
                                             {
@@ -351,8 +331,6 @@
                                         if getattr(self, "is_orga", False)
                                         else []
                                     ),
-=======
->>>>>>> e4449e64
                                 }
                                 for talk in room["talks"]
                                 if (
@@ -426,15 +404,12 @@
         return f"{self.event.slug}.ics", "text/calendar", cal.serialize()
 
 
-<<<<<<< HEAD
 class MyICalExporter(ICalExporter):
     identifier = "schedule-my.ics"
     verbose_name = "My ⭐ Sessions iCal"
     favs_retrieve = True
 
 
-=======
->>>>>>> e4449e64
 class FavedICalExporter(BaseExporter):
     identifier = "faved.ics"
     verbose_name = _("iCal (your starred sessions)")
