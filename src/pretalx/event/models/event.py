import copy
import datetime as dt
import json
import zoneinfo

from dateutil.relativedelta import relativedelta
from django.conf import settings
from django.core.exceptions import MultipleObjectsReturned, ValidationError
from django.core.mail import get_connection
from django.core.mail.backends.base import BaseEmailBackend
from django.core.validators import RegexValidator
from django.db import models, transaction
from django.utils.functional import cached_property
from django.utils.timezone import make_aware, now
from django.utils.translation import gettext_lazy as _
from django_scopes import ScopedManager, scopes_disabled
from i18nfield.fields import I18nCharField, I18nTextField

from pretalx.common.cache import ObjectRelatedCache
from pretalx.common.language import LANGUAGE_NAMES
from pretalx.common.models import TIMEZONE_CHOICES
from pretalx.common.models.mixins import OrderedModel, PretalxModel
from pretalx.common.models.settings import hierarkey
from pretalx.common.plugins import get_all_plugins
from pretalx.common.text.daterange import daterange
from pretalx.common.text.path import path_with_hash
from pretalx.common.text.phrases import phrases
from pretalx.common.urls import EventUrls
<<<<<<< HEAD
from urllib.parse import urlparse
=======
from pretalx.event.rules import (
    can_change_event_settings,
    can_create_events,
    has_any_permission,
    is_event_visible,
)
>>>>>>> d6bdf9b8

# Slugs need to start and end with an alphanumeric character,
# but may contain dashes and dots in between.
SLUG_CHARS = "a-zA-Z0-9.-"
SLUG_REGEX = rf"[a-zA-Z0-9]([{SLUG_CHARS}]*[a-zA-Z0-9])?"
FULL_SLUG_REGEX = rf"^{SLUG_REGEX}$"


def validate_event_slug_permitted(value):
    forbidden = [
        "_global",
        "__debug__",
        "api",
        "csp_report",
        "events",
        "download",
        "healthcheck",
        "jsi18n",
        "locale",
        "metrics",
        "orga",
        "redirect",
        "relay",
        "widget",
        "400",
        "403",
        "404",
        "500",
        "p",
    ]
    if value.lower() in forbidden:
        raise ValidationError(
            _("Invalid event slug – this slug is reserved: {value}.").format(
                value=value
            ),
            code="invalid",
            params={"value": value},
        )


def event_css_path(instance, filename):
    return path_with_hash(filename, base_path=f"{instance.slug}/css/")


def event_logo_path(instance, filename):
    return path_with_hash(filename, base_path=f"{instance.slug}/img/")


def default_feature_flags():
    return {
        "show_schedule": True,
        "show_featured": "pre_schedule",  # or always, or never
        "show_widget_if_not_public": False,
        "export_html_on_release": False,
        "use_tracks": True,
        "use_feedback": True,
        "use_submission_comments": True,
        "present_multiple_times": False,
        "submission_public_review": True,
    }


def default_display_settings():
    return {
        "schedule": "grid",  # or list
        "imprint_url": None,
        "header_pattern": "",
        "html_export_url": "",
        "meta_noindex": False,
        "texts": {"agenda_session_above": "", "agenda_session_below": ""},
    }


def default_review_settings():
    return {
        "score_mandatory": False,
        "text_mandatory": False,
        "aggregate_method": "median",  # or mean
        "score_format": "words_numbers",
    }


def default_mail_settings():
    return {
        "mail_from": "",
        "reply_to": "",
        "signature": "",
        "subject_prefix": "",
        "smtp_use_custom": "",
        "smtp_host": "",
        "smtp_port": 587,
        "smtp_username": "",
        "smtp_password": "",
        "smtp_use_tls": "",
        "smtp_use_ssl": "",
        "mail_on_new_submission": False,
    }


@hierarkey.add()
class Event(PretalxModel):
    """The Event class has direct or indirect relations to all other models.

    Since most models depend on the Event model in some way, they should
    preferably be accessed via the reverse relation on the event model to
    prevent data leaks.

    :param is_public: Is this event public yet? Should only be set via the
        ``pretalx.orga.views.EventLive`` view or in another way that processes
        the ``pretalx.orga.signals.activate_event`` signal.
    :param locale_array: Contains the event’s active locales as a comma
        separated string. Please use the ``locales`` property to interact
        with this information.
    :param content_locale_array: Contains the event’s active locales available
        for proposals as a comma separated string. Please use the
        ``content_locales`` property to interact with this information.
    :param primary_color: Main event colour. Accepts hex values like
        ``#00ff00``.
    :param custom_css: Custom event CSS. Has to pass fairly restrictive
        validation for security considerations.
    :param custom_domain: Custom event domain, starting with ``https://``.
    :param plugins: A list of active plugins as a comma-separated string.
        Please use the ``plugin_list`` property for interaction.
    :param feature_flags: A JSON field containing feature flags for this event.
        Please use the ``get_feature_flag`` method to check for features,
        so that new feature flags can be added without breaking existing events.
    """

    name = I18nCharField(max_length=200, verbose_name=_("Name"))
    slug = models.SlugField(
        max_length=50,
        db_index=True,
        unique=True,
        validators=[
            RegexValidator(
                regex=FULL_SLUG_REGEX,
                message=_(
                    "The slug may only contain letters, numbers, dots and dashes."
                ),
            ),
            validate_event_slug_permitted,
        ],
        verbose_name=_("Short form"),
        help_text=_("The slug may only contain letters, numbers, dots and dashes."),
    )
    organiser = models.ForeignKey(
        to="Organiser",
        null=True,  # backwards compatibility, won’t ever be empty
        related_name="events",
        on_delete=models.PROTECT,
    )
    is_public = models.BooleanField(default=False, verbose_name=_("Event is public"))
    date_from = models.DateField(verbose_name=_("Event start date"))
    date_to = models.DateField(verbose_name=_("Event end date"))
    timezone = models.CharField(
        choices=[(tz, tz) for tz in TIMEZONE_CHOICES],
        max_length=32,
        default="UTC",
        help_text=_(
            "All event dates will be localised and interpreted to be in this timezone."
        ),
    )
    email = models.EmailField(
        verbose_name=_("Organiser email address"),
        help_text=_("Will be used as Reply-To in emails."),
    )
    custom_domain = models.URLField(
        verbose_name=_("Custom domain"),
        help_text=_("Enter a custom domain, such as https://my.event.example.org"),
        null=True,
        blank=True,
    )
    feature_flags = models.JSONField(default=default_feature_flags)
    display_settings = models.JSONField(default=default_display_settings)
    review_settings = models.JSONField(default=default_review_settings)
    mail_settings = models.JSONField(default=default_mail_settings)
    primary_color = models.CharField(
        max_length=7,
        null=True,
        blank=True,
        validators=[
            RegexValidator("#([0-9A-Fa-f]{3}){1,2}"),
        ],
        verbose_name=_("Main event colour"),
        help_text=_(
            "Provide a hex value like #00ff00 if you want to style eventyay in your event’s colour scheme."
        ),
    )
    custom_css = models.FileField(
        upload_to=event_css_path,
        null=True,
        blank=True,
        verbose_name=_("Custom Event CSS"),
        help_text=_(
            "Upload a custom CSS file if changing the primary colour is not sufficient for you."
        ),
    )
    logo = models.ImageField(
        upload_to=event_logo_path,
        null=True,
        blank=True,
        verbose_name=_("Logo"),
        help_text=_(
            "If you provide a logo image, your event’s name will not be shown in the event header. "
            "The logo will be scaled down to a height of 140px."
        ),
    )
    header_image = models.ImageField(
        upload_to=event_logo_path,
        null=True,
        blank=True,
        verbose_name=_("Header image"),
        help_text=_(
            "If you provide a header image, it will be displayed instead of your event’s color and/or header pattern "
            "at the top of all event pages. It will be center-aligned, so when the window shrinks, the center parts will "
            "continue to be displayed, and not stretched."
        ),
    )
    locale_array = models.TextField(default=settings.LANGUAGE_CODE)
    content_locale_array = models.TextField(default=settings.LANGUAGE_CODE)
    locale = models.CharField(
        max_length=32,
        default=settings.LANGUAGE_CODE,
        choices=settings.LANGUAGES,
        verbose_name=_("Default language"),
    )
    landing_page_text = I18nTextField(
        verbose_name=_("Landing page text"),
        help_text=_(
            "This text will be shown on the landing page, alongside with links to the CfP and schedule, if appropriate."
        )
        + " "
        + phrases.base.use_markdown,
        null=True,
        blank=True,
    )
    featured_sessions_text = I18nTextField(
        verbose_name=_("Featured sessions text"),
        help_text=_(
            "This text will be shown at the top of the featured sessions page instead of the default text."
        )
        + " "
        + phrases.base.use_markdown,
        null=True,
        blank=True,
    )
    plugins = models.TextField(null=True, blank=True, verbose_name=_("Plugins"))

    HEADER_PATTERN_CHOICES = (
        ("", _("Plain")),
        ("pcb", _("Circuits")),
        ("bubbles", _("Circles")),
        ("signal", _("Signal")),
        ("topo", _("Topography")),
        ("graph", _("Graph Paper")),
    )

    objects = models.Manager()

    class urls(EventUrls):
        base_path = settings.BASE_PATH
        base = "{base_path}/{self.slug}/"
        login = "{base}login/"
        logout = "{base}logout"
        auth = "{base}auth/"
        logo = "{self.logo.url}"
        social_image = "{base}og-image"
        reset = "{base}reset"
        submit = "{base}submit/"
        user = "{base}me/"
        user_delete = "{base}me/delete"
        user_submissions = "{user}submissions/"
        user_mails = "{user}mails/"
        schedule = "{base}schedule/"
        schedule_nojs = "{schedule}nojs"
        featured = "{base}featured/"
        talks = "{base}talk/"
        speakers = "{base}speaker/"
        changelog = "{schedule}changelog/"
        feed = "{schedule}feed.xml"
        export = "{schedule}export/"
        frab_xml = "{export}schedule.xml"
        frab_json = "{export}schedule.json"
        frab_xcal = "{export}schedule.xcal"
        ical = "{export}schedule.ics"
        schedule_widget_data = "{schedule}widgets/schedule.json"
        schedule_widget_script = "{base}widgets/schedule.js"
        settings_css = "{base}static/event.css"

    class orga_urls(EventUrls):
        base_path = settings.BASE_PATH
        base = "{base_path}/orga/event/{self.slug}/"
        login = "{base}login/"
        live = "{base}live"
        delete = "{base}delete"
        cfp = "{base}cfp/"
        history = "{base}history/"
        users = "{base}api/users"
        mail = "{base}mails/"
        compose_mails = "{mail}compose"
        compose_mails_sessions = "{compose_mails}/sessions/"
        compose_mails_teams = "{compose_mails}/teams/"
        send_drafts_reminder = "{compose_mails}/reminders"
        mail_templates = "{mail}templates/"
        new_template = "{mail_templates}new/"
        outbox = "{mail}outbox/"
        sent_mails = "{mail}sent"
        send_outbox = "{outbox}send"
        purge_outbox = "{outbox}purge"
        submissions = "{base}submissions/"
        tags = "{submissions}tags/"
        new_tag = "{tags}new/"
        submission_cards = "{base}submissions/cards/"
        stats = "{base}submissions/statistics/"
        submission_feed = "{base}submissions/feed/"
        new_submission = "{submissions}new"
        feedback = "{submissions}feedback/"
        apply_pending = "{submissions}apply-pending/"
        speakers = "{base}speakers/"
        settings = edit_settings = "{base}settings/"
        review_settings = "{settings}review/"
        mail_settings = edit_mail_settings = "{settings}mail"
        widget_settings = "{settings}widget"
        team_settings = "{settings}team/"
        new_team = "{settings}team/new"
        room_settings = "{schedule}rooms/"
        new_room = "{room_settings}new/"
        schedule = "{base}schedule/"
        schedule_export = "{schedule}export/"
        schedule_export_trigger = "{schedule_export}trigger"
        schedule_export_download = "{schedule_export}download"
        release_schedule = "{schedule}release"
        reset_schedule = "{schedule}reset"
        toggle_schedule = "{schedule}toggle"
        reviews = "{base}reviews/"
        review_assignments = "{reviews}assign/"
        schedule_api = "{base}schedule/api/"
        talks_api = "{schedule_api}talks/"
        plugins = "{settings}plugins"
        information = "{base}info/"
        new_information = "{base}info/new/"

    class api_urls(EventUrls):
        base_path = settings.BASE_PATH
        base = "{base_path}/api/events/{self.slug}/"
        submissions = "{base}submissions/"
        slots = "{base}slots/"
        talks = "{base}talks/"
        schedules = "{base}schedules/"
        speakers = "{base}speakers/"
        reviews = "{base}reviews/"
        rooms = "{base}rooms/"
        questions = "{base}questions/"
        question_options = "{base}question-options/"
        answers = "{base}answers/"
        tags = "{base}tags/"
        tracks = "{base}tracks/"
        submission_types = "{base}submission-types/"
        mail_templates = "{base}mail-templates/"
        access_codes = "{base}access-codes/"
        speaker_information = "{base}speaker-information/"
    
    class tickets_urls(EventUrls):
        _full_base_path = settings.EVENTYAY_TICKET_BASE_PATH
        base_path = urlparse(_full_base_path).path.rstrip('/')
        base = "{base_path}/control/"
        common = "{base_path}/common/"
        tickets_home_common = "{common}event/{self.organiser.slug}/{self.slug}/"
        tickets_dashboard_url = "{base}event/{self.organiser.slug}/{self.slug}/"

    class Meta:
        ordering = ("date_from",)
        rules_permissions = {
            "orga_access": has_any_permission,
            "view": is_event_visible | has_any_permission,
            "update": can_change_event_settings,
            "create": can_create_events,
        }

    def __str__(self) -> str:
        return str(self.name)

    @cached_property
    def locales(self) -> list[str]:
        """Is a list of active event locales."""
        return self.locale_array.split(",")

    @cached_property
    def content_locales(self) -> list[str]:
        """Is a list of active content locales."""
        return self.content_locale_array.split(",")

    @cached_property
    def is_multilingual(self) -> bool:
        """Is ``True`` if the event supports more than one locale."""
        return len(self.content_locales) > 1

    @cached_property
    def named_locales(self) -> list:
        """Is a list of tuples of locale codes and natural names for this
        event."""
        return [
            (language["code"], language["natural_name"])
            for language in settings.LANGUAGES_INFORMATION.values()
            if language["code"] in self.locales
        ]

    @cached_property
    def available_content_locales(self) -> list:
        # Content locales can be anything pretalx knows as a language, merged with
        # this event's plugin locales.

        locale_names = copy.copy(LANGUAGE_NAMES)
        locale_names.update(self.named_plugin_locales)
        return sorted([(key, value) for key, value in locale_names.items()])

    @cached_property
    def named_content_locales(self) -> list:
        locale_names = dict(self.available_content_locales)
        return [(code, locale_names[code]) for code in self.content_locales]

    @cached_property
    def named_plugin_locales(self) -> list:
        from pretalx.common.signals import register_locales

        locale_names = copy.copy(LANGUAGE_NAMES)
        locale_names.update(self.named_locales)
        result = {}
        for _receiver, locales in register_locales.send(sender=self):
            for locale in locales:
                if isinstance(locale, tuple):
                    result[locale[0]] = locale[1]
                else:
                    result[locale] = locale_names.get(locale, locale)
        return result

    @cached_property
    def plugin_locales(self) -> list:
        return sorted(self.named_plugin_locales.keys())

    @cached_property
    def cache(self):
        """Returns an :py:class:`ObjectRelatedCache` object.

        This behaves equivalent to Django's built-in cache backends, but
        puts you into an isolated environment for this event, so you
        don't have to prefix your cache keys.
        """
        return ObjectRelatedCache(self, field="slug")

    def save(self, *args, **kwargs):
        was_created = not bool(self.pk)
        super().save(*args, **kwargs)

        if was_created:
            self.build_initial_data()

    @property
    def plugin_list(self) -> list:
        if not self.plugins:
            return []
        return self.plugins.split(",")

    @cached_property
    def available_plugins(self):
        return {
            plugin.module: plugin
            for plugin in get_all_plugins(self)
            if not plugin.name.startswith(".") and getattr(plugin, "visible", True)
        }

    def set_plugins(self, modules: list) -> None:
        """
        This method is not @plugin_list.setter to make the side effects more visible.
        It will call installed() on all plugins that were not active before, and
        uninstalled() on all plugins that are not active anymore.
        """
        plugins_active = set(self.plugin_list)

        enable = set(modules) & (set(self.available_plugins) - plugins_active)
        disable = plugins_active - set(modules)

        for module in enable:
            if hasattr(self.available_plugins[module].app, "installed"):
                self.available_plugins[module].app.installed(self)
        for module in disable:
            if hasattr(self.available_plugins[module].app, "uninstalled"):
                self.available_plugins[module].app.uninstalled(self)

        self.plugins = ",".join(modules)

    def enable_plugin(self, module: str) -> None:
        """Enables a plugin. If the given plugin is available and was not in the list of
        active plugins, it will be added and installed() will be called."""
        plugins_active = self.plugin_list
        if module not in plugins_active:
            plugins_active.append(module)
            self.set_plugins(plugins_active)

    def disable_plugin(self, module: str) -> None:
        """Disables a plugin. If the given plugin is in the list of active
        plugins, it will be removed and uninstall() will be called."""
        plugins_active = self.plugin_list
        if module in plugins_active:
            plugins_active.remove(module)
            self.set_plugins(plugins_active)

    @cached_property
    def visible_primary_color(self):
        return self.primary_color or settings.DEFAULT_EVENT_PRIMARY_COLOR

    def _get_default_submission_type(self):
        from pretalx.submission.models import SubmissionType

        sub_type = SubmissionType.objects.filter(event=self).first()
        if not sub_type:
            sub_type = SubmissionType.objects.create(event=self, name="Talk")
        return sub_type

    def get_mail_template(self, role):
        from pretalx.mail.default_templates import get_default_template
        from pretalx.mail.models import MailTemplate

        try:
            return self.mail_templates.get(role=role)
        except MailTemplate.DoesNotExist:
            subject, text = get_default_template(role)
            template, __ = MailTemplate.objects.get_or_create(
                event=self, role=role, defaults={"subject": subject, "text": text}
            )
            return template

    def build_initial_data(self):
        from pretalx.mail.models import MailTemplateRoles
        from pretalx.schedule.models import Schedule
        from pretalx.submission.models import CfP

        if not hasattr(self, "cfp"):
            CfP.objects.create(
                event=self, default_type=self._get_default_submission_type()
            )

        if not self.schedules.filter(version__isnull=True).exists():
            Schedule.objects.create(event=self)

        for role, __ in MailTemplateRoles.choices:
            self.get_mail_template(role)

        if not self.review_phases.all().exists():
            from pretalx.submission.models import ReviewPhase

            cfp_deadline = self.cfp.deadline
            rp = ReviewPhase.objects.create(
                event=self,
                name=_("Review"),
                start=cfp_deadline,
                end=self.datetime_from - relativedelta(months=-3),
                is_active=bool(not cfp_deadline or cfp_deadline < now()),
                position=0,
            )
            ReviewPhase.objects.create(
                event=self,
                name=_("Selection"),
                start=rp.end,
                is_active=False,
                position=1,
                can_review=False,
                can_see_other_reviews="always",
                can_change_submission_state=True,
            )
        if not self.score_categories.all().exists():
            from pretalx.submission.models import ReviewScore, ReviewScoreCategory

            category = ReviewScoreCategory.objects.create(
                event=self,
                name=str(_("Score")),
            )
            ReviewScore.objects.create(
                category=category,
                value=0,
                label=str(_("No")),
            )
            ReviewScore.objects.create(
                category=category,
                value=1,
                label=str(_("Maybe")),
            )
            ReviewScore.objects.create(
                category=category,
                value=2,
                label=str(_("Yes")),
            )
        self.save()

    build_initial_data.alters_data = True

    @scopes_disabled()
    def copy_data_from(self, other_event, skip_attributes=None):
        from pretalx.orga.signals import event_copy_data

        delta = self.date_from - other_event.date_from

        clonable_attributes = [
            "locale",
            "locale_array",
            "primary_color",
            "timezone",
            "email",
            "plugins",
            "feature_flags",
            "display_settings",
            "review_settings",
            "content_locale_array",
            "landing_page_text",
            "featured_sessions_text",
        ]
        if skip_attributes:
            clonable_attributes = [
                attr for attr in clonable_attributes if attr not in skip_attributes
            ]
        for attribute in clonable_attributes:
            setattr(self, attribute, getattr(other_event, attribute))
        self.save()

        for extra_link in other_event.extra_links.all():
            extra_link.pk = None
            extra_link.event = self
            extra_link.save()

        self.mail_templates.all().delete()
        for template in other_event.mail_templates.all().filter(is_auto_created=False):
            template.pk = None
            template.event = self
            template.save()

        self.submission_types.exclude(pk=self.cfp.default_type_id).delete()
        submission_type_map = {}
        for submission_type in other_event.submission_types.all():
            submission_type_map[submission_type.pk] = submission_type
            is_default = submission_type == other_event.cfp.default_type
            submission_type.pk = None
            submission_type.event = self
            submission_type.save()
            if is_default:
                old_default = self.cfp.default_type
                self.cfp.default_type = submission_type
                self.cfp.save()
                old_default.delete()

        track_map = {}
        for track in other_event.tracks.all():
            track_map[track.pk] = track
            track.pk = None
            track.event = self
            track.save()

        question_map = {}
        for question in other_event.questions.all():
            question_map[question.pk] = question
            options = list(question.options.all())
            tracks = list(question.tracks.all().values_list("pk", flat=True))
            types = list(question.submission_types.all().values_list("pk", flat=True))
            question.pk = None
            question.event = self
            question.save()
            question.tracks.set([])
            question.submission_types.set([])
            for option in options:
                option.pk = None
                option.question = question
                option.save()
            for track in tracks:
                question.tracks.add(track_map.get(track))
            for stype in types:
                question.submission_types.add(submission_type_map.get(stype))

        information_map = {}
        for information in other_event.information.all():
            information_map[information.pk] = information
            tracks = information.limit_tracks.all().values_list("pk", flat=True)
            types = information.limit_types.all().values_list("pk", flat=True)
            information.pk = None
            information.event = self
            information.save()
            information.limit_tracks.set([])
            information.limit_types.set([])
            for track in tracks:
                information.limit_tracks.add(track_map.get(track))
            for stype in types:
                information.limit_types.add(submission_type_map.get(stype))

        self.review_phases.all().delete()
        for review_phase in other_event.review_phases.all():
            review_phase.pk = None
            review_phase.event = self
            review_phase.is_active = False
            if review_phase.start:
                review_phase.start += delta
            if review_phase.end:
                review_phase.end += delta
            review_phase.save()

        self.score_categories.all().delete()
        for score_category in other_event.score_categories.all():
            scores = list(score_category.scores.all())
            tracks = list(score_category.limit_tracks.all())
            score_category.pk = None
            score_category.event = self
            score_category.save()
            score_category.limit_tracks.set([])
            for track in tracks:
                if track in track_map:
                    score_category.limit_tracks.add(track_map.get(track))
            for score in scores:
                score.pk = None
                score.category = score_category
                score.save()

        for sett in other_event.settings._objects.all():
            if sett.value.startswith("file://"):
                continue
            sett.object = self
            sett.pk = None
            sett.save()
        self.settings.flush()
        self.cfp.copy_data_from(other_event.cfp, skip_attributes=skip_attributes)
        event_copy_data.send(
            sender=self,
            other=other_event.slug,
            question_map=question_map,
            track_map=track_map,
            submission_type_map=submission_type_map,
            speaker_information_map=information_map,
        )
        self.build_initial_data()  # make sure we get a functioning event

    copy_data_from.alters_data = True

    @cached_property
    def pending_mails(self) -> int:
        """The amount of currently unsent.

        :class:`~pretalx.mail.models.QueuedMail` objects.
        """
        return self.queued_mails.filter(sent__isnull=True).count()

    @cached_property
    def wip_schedule(self):
        """Returns the latest unreleased.

        :class:`~pretalx.schedule.models.schedule.Schedule`.

        :retval: :class:`~pretalx.schedule.models.schedule.Schedule`
        """
        try:
            schedule, _ = self.schedules.get_or_create(version__isnull=True)
        except MultipleObjectsReturned:
            # No idea how this happens – a race condition due to transaction weirdness?
            from pretalx.schedule.models import TalkSlot

            schedules = list(self.schedules.filter(version__isnull=True))
            schedule = schedules[0]
            # It's only ever been two so far, but while we're being resilient …
            for dupe in schedules[1:]:
                TalkSlot.objects.filter(schedule=dupe).delete()
                dupe.delete()
        return schedule

    @cached_property
    def current_schedule(self):
        if pk := getattr(self, "_current_schedule_pk", None):
            # The event middleware prefetches the current schedule
            return self.schedules.get(pk=pk)
        return (
            self.schedules.order_by("-published")
            .filter(published__isnull=False)
            .first()
        )

    @cached_property
    def duration(self):
        return (self.date_to - self.date_from).days + 1

    def get_mail_backend(self, force_custom: bool = False) -> BaseEmailBackend:
        from pretalx.common.mail import CustomSMTPBackend

        if self.mail_settings["smtp_use_custom"] or force_custom:
            return CustomSMTPBackend(
                host=self.mail_settings["smtp_host"],
                port=self.mail_settings["smtp_port"],
                username=self.mail_settings["smtp_username"],
                password=self.mail_settings["smtp_password"],
                use_tls=self.mail_settings["smtp_use_tls"],
                use_ssl=self.mail_settings["smtp_use_ssl"],
                fail_silently=False,
            )
        return get_connection(fail_silently=False)

    @cached_property
    def event(self):
        return self

    @cached_property
    def teams(self):
        """Returns all :class:`~pretalx.event.models.organiser.Team` objects
        that concern this event."""

        return self.organiser.teams.all().filter(
            models.Q(all_events=True)
            | models.Q(models.Q(all_events=False) & models.Q(limit_events__in=[self]))
        )

    @cached_property
    def reviewers(self):
        from pretalx.person.models import User

        return User.objects.filter(
            teams__in=self.teams.filter(is_reviewer=True)
        ).distinct()

    @cached_property
    def datetime_from(self) -> dt.datetime:
        """The localised datetime of the event start date.

        :rtype: datetime
        """
        return make_aware(
            dt.datetime.combine(self.date_from, dt.time(hour=0, minute=0, second=0)),
            self.tz,
        )

    @cached_property
    def datetime_to(self) -> dt.datetime:
        """The localised datetime of the event end date.

        :rtype: datetime
        """
        return make_aware(
            dt.datetime.combine(self.date_to, dt.time(hour=23, minute=59, second=59)),
            self.tz,
        )

    @cached_property
    def tz(self):
        return zoneinfo.ZoneInfo(self.timezone)

    @cached_property
    def reviews(self):
        from pretalx.submission.models import Review

        return Review.objects.filter(submission__event=self)

    @cached_property
    def active_review_phase(self):
        if phase := self.review_phases.filter(is_active=True).first():
            return phase
        if not self.review_phases.all().exists():
            from pretalx.submission.models import ReviewPhase

            cfp_deadline = self.cfp.deadline
            return ReviewPhase.objects.create(
                event=self,
                name=_("Review"),
                start=cfp_deadline,
                end=self.datetime_from - relativedelta(months=-3),
                is_active=bool(cfp_deadline),
                can_see_other_reviews="after_review",
                can_see_speaker_names=True,
            )

    def reorder_review_phases(self):
        """Reorder the review phases by start date."""
        # first, sort phases so that the ones with no start date come first
        phases = list(self.review_phases.all())
        placeholder = dt.datetime(1900, 1, 1).astimezone(self.tz)
        phases.sort(key=lambda x: (x.start or placeholder, x.end or placeholder))
        for i, phase in enumerate(phases):
            phase.position = i
            phase.save(update_fields=["position"])

    def update_review_phase(self):
        """This method activates the next review phase if the current one is
        over.

        If no review phase is active and if there is a new one to
        activate.
        """
        _now = now()
        future_phases = self.review_phases.all()
        old_phase = self.active_review_phase
        if old_phase and old_phase.end and old_phase.end > _now:
            return old_phase
        self.reorder_review_phases()
        old_position = old_phase.position if old_phase else -1
        future_phases = future_phases.filter(position__gt=old_position)
        next_phase = future_phases.order_by("position").first()
        if not next_phase or not next_phase.start or next_phase.start > _now:
            return old_phase
        next_phase.activate()
        return next_phase

    update_review_phase.alters_data = True

    @cached_property
    def talks(self):
        """Returns a queryset of all.

        :class:`~pretalx.submission.models.submission.Submission` object in the
        current released schedule.
        """
        from pretalx.submission.models.submission import Submission

        if self.current_schedule:
            return (
                self.submissions.filter(slots__in=self.current_schedule.scheduled_talks)
                .select_related("submission_type")
                .prefetch_related("speakers")
            )
        return Submission.objects.none()

    @cached_property
    def speakers(self):
        """Returns a queryset of all speakers (of type.

        :class:`~pretalx.person.models.user.User`) visible in the current
        released schedule.
        """
        from pretalx.person.models import User

        return User.objects.filter(submissions__in=self.talks).order_by("id").distinct()

    @cached_property
    def submitters(self):
        """Returns a queryset of all :class:`~pretalx.person.models.user.User`
        objects who have submitted to this event.

        Ignores users who have deleted all of their submissions.
        """
        from pretalx.person.models import User

        return (
            User.objects.filter(submissions__in=self.submissions.all())
            .prefetch_related("submissions")
            .order_by("id")
            .distinct()
        )

    @cached_property
    def cfp_flow(self):
        from pretalx.cfp.flow import CfPFlow

        return CfPFlow(self)

    def get_date_range_display(self) -> str:
        """Returns the localised, prettily formatted date range for this event.

        E.g. as long as the event takes place within the same month, the
        month is only named once.
        """
        return daterange(self.date_from, self.date_to)

    def get_feature_flag(self, feature):
        if feature in self.feature_flags:
            return self.feature_flags[feature]
        return default_feature_flags().get(feature, False)

    def release_schedule(
        self, name: str, user=None, notify_speakers: bool = False, comment: str = None
    ):
        """Releases a new :class:`~pretalx.schedule.models.schedule.Schedule`
        by finalising the current WIP schedule.

        :param name: The new version name
        :param user: The :class:`~pretalx.person.models.user.User` executing the release
        :param notify_speakers: Generate emails for all speakers with changed slots.
        :param comment: Public comment for the release
        :type user: :class:`~pretalx.person.models.user.User`
        """
        self.wip_schedule.freeze(
            name=name, user=user, notify_speakers=notify_speakers, comment=comment
        )

    release_schedule.alters_data = True

    def send_orga_mail(self, text, stats=False):
        from django.utils.translation import override

        from pretalx.mail.models import QueuedMail

        context = {
            "event_dashboard": self.orga_urls.base.full(),
            "event_review": self.orga_urls.reviews.full(),
            "event_schedule": self.orga_urls.schedule.full(),
            "event_submissions": self.orga_urls.submissions.full(),
            "event_team": self.orga_urls.team_settings.full(),
            "submission_count": self.submissions.all().count(),
        }
        if stats:
            context.update(
                {
                    "talk_count": self.current_schedule.talks.filter(
                        is_visible=True
                    ).count(),
                    "review_count": self.reviews.count(),
                    "schedule_count": self.schedules.count() - 1,
                    "mail_count": self.queued_mails.filter(sent__isnull=False).count(),
                }
            )
        with override(self.locale):
            QueuedMail(
                subject=_("News from your content system"),
                text=str(text).format(**context),
                to=self.email,
                locale=self.locale,
            ).send()

    @transaction.atomic
    def shred(self, person=None):
        """Irrevocably deletes an event and all related data."""
        from pretalx.common.models import ActivityLog
        from pretalx.person.models import SpeakerProfile
        from pretalx.schedule.models import TalkSlot
        from pretalx.submission.models import (
            Answer,
            AnswerOption,
            Feedback,
            Question,
            Resource,
            Submission,
        )

        ActivityLog.objects.create(
            person=person,
            action_type="pretalx.event.delete",
            content_object=self.organiser,
            is_orga_action=True,
            data=json.dumps(
                {
                    "slug": self.slug,
                    "name": str(self.name),
                    # We log the organiser because events and organisers are
                    # often deleted together.
                    "organiser": str(self.organiser.name),
                }
            ),
        )
        deletion_order = [
            (self.logged_actions(), False),
            (self.mail_templates.all(), False),
            (self.queued_mails.all(), False),
            (self.cfp, False),
            (self.mail_templates.all(), False),
            (self.information.all(), True),
            (TalkSlot.objects.filter(schedule__event=self), False),
            (Feedback.objects.filter(talk__event=self), False),
            (Resource.objects.filter(submission__event=self), True),
            (Answer.objects.filter(question__event=self), True),
            (AnswerOption.objects.filter(question__event=self), False),
            (Question.all_objects.filter(event=self), False),
            (Submission.all_objects.filter(event=self), True),
            (self.tracks.all(), False),
            (self.tags.all(), False),
            (self.submission_types.all(), False),
            (self.schedules.all(), False),
            (SpeakerProfile.objects.filter(event=self), False),
            (self.rooms.all(), False),
            (ActivityLog.objects.filter(event=self), False),
            (self, False),
        ]

        for entry, detail in deletion_order:
            if detail:
                for obj in entry:
                    if isinstance(obj, Submission):
                        obj.delete(force=True)
                    else:
                        obj.delete()
            else:
                entry.delete()

    shred.alters_data = True


class EventExtraLink(OrderedModel, PretalxModel):
    event = models.ForeignKey(
        to="Event", on_delete=models.CASCADE, related_name="extra_links"
    )
    label = I18nCharField(max_length=200, verbose_name=_("Link text"))
    url = models.URLField(verbose_name=_("Link URL"))
    role = models.CharField(
        max_length=6,
        choices=(("footer", "Footer"), ("header", "Header")),
        default="footer",
    )

    objects = ScopedManager(event="event")<|MERGE_RESOLUTION|>--- conflicted
+++ resolved
@@ -2,6 +2,7 @@
 import datetime as dt
 import json
 import zoneinfo
+from urllib.parse import urlparse
 
 from dateutil.relativedelta import relativedelta
 from django.conf import settings
@@ -26,16 +27,12 @@
 from pretalx.common.text.path import path_with_hash
 from pretalx.common.text.phrases import phrases
 from pretalx.common.urls import EventUrls
-<<<<<<< HEAD
-from urllib.parse import urlparse
-=======
 from pretalx.event.rules import (
     can_change_event_settings,
     can_create_events,
     has_any_permission,
     is_event_visible,
 )
->>>>>>> d6bdf9b8
 
 # Slugs need to start and end with an alphanumeric character,
 # but may contain dashes and dots in between.
