--- conflicted
+++ resolved
@@ -43,13 +43,9 @@
             "max_length": None,
         },
         "avatar": {"visibility": "optional"},
-<<<<<<< HEAD
         "avatar_source": {"visibility": "optional"},
         "avatar_license": {"visibility": "optional"},
-        "availabilities": {"visibility": "optional"},
-=======
         "availabilities": {"visibility": "do_not_ask"},
->>>>>>> c2eb0b61
         "notes": {"visibility": "optional"},
         "do_not_record": {"visibility": "optional"},
         "image": {"visibility": "optional"},
