--- conflicted
+++ resolved
@@ -27,9 +27,7 @@
 from pretalx.common.text.phrases import phrases
 from pretalx.common.text.serialize import serialize_duration
 from pretalx.common.urls import EventUrls
-<<<<<<< HEAD
 from pretalx.person.models import User
-=======
 from pretalx.person.rules import is_reviewer
 from pretalx.submission.rules import (
     can_be_accepted,
@@ -45,7 +43,6 @@
     orga_can_change_submissions,
     orga_or_reviewer_can_change_submission,
 )
->>>>>>> 106b8b1d
 from pretalx.submission.signals import submission_state_change
 
 
