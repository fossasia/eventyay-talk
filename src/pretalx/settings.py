--- conflicted
+++ resolved
@@ -522,12 +522,8 @@
 DEFAULT_AUTHENTICATION_BACKENDS = [
     "rules.permissions.ObjectPermissionBackend",
     "django.contrib.auth.backends.ModelBackend",
-<<<<<<< HEAD
-    "pretalx.common.auth.AuthenticationTokenBackend",
+    "pretalx.common.auth.UserTokenAuthentication",
     "allauth.account.auth_backends.AuthenticationBackend",
-=======
-    "pretalx.common.auth.UserTokenAuthentication",
->>>>>>> d6bdf9b8
 ]
 EXTRA_AUTH_BACKENDS = [
     backend
@@ -743,7 +739,6 @@
 if "--no-pretalx-information" in sys.argv:
     sys.argv.remove("--no-pretalx-information")
 else:
-<<<<<<< HEAD
     log_initial(
         debug=DEBUG,
         config_files=CONFIG_FILES,
@@ -793,8 +788,6 @@
 
 CORS_ORIGIN_WHITELIST = [EVENTYAY_TICKET_BASE_PATH]
 EVENTYAY_SSO_PROVIDER = "eventyay"
-=======
-    log_initial()
 
 SILENCED_SYSTEM_CHECKS = [
     "security.W003",  # CsrfMiddleware modified but in use
@@ -805,5 +798,4 @@
 ]
 
 with suppress(ImportError):
-    from .override_settings import *  # noqa
->>>>>>> d6bdf9b8
+    from .override_settings import *  # noqa