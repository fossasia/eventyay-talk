import logging
import os
import sys
from contextlib import suppress
from importlib.metadata import entry_points
from pathlib import Path
from urllib.parse import urlparse, urljoin

from csp import constants as csp_constants
from django.contrib.messages import constants as messages
from django.utils.crypto import get_random_string
from django.utils.translation import gettext_lazy as _

from pretalx import __version__
from pretalx.common.settings.config import build_config
from pretalx.common.text.console import log_initial

config, CONFIG_FILES = build_config()
CONFIG = config

##
# This settings file is rather lengthy. It follows this structure:
# Directories, Apps, Url, Security, Databases, Logging, Email, Caching (and Sessions)
# I18n, Auth, Middleware, Templates and Staticfiles, External Apps
#
# Search for "## {AREA} SETTINGS" to navigate this file
##

DEBUG = config.getboolean("site", "debug")


## DIRECTORY SETTINGS
BASE_DIR = Path(config.get("filesystem", "base"))
DATA_DIR = Path(
    config.get(
        "filesystem",
        "data",
        fallback=os.environ.get("PRETALX_DATA_DIR", BASE_DIR / "data"),
    )
)
LOG_DIR = Path(config.get("filesystem", "logs", fallback=DATA_DIR / "logs"))
MEDIA_ROOT = Path(config.get("filesystem", "media", fallback=DATA_DIR / "media"))
STATIC_ROOT = Path(
    config.get(
        "filesystem",
        "static",
        fallback=BASE_DIR / "static.dist",
    )
)
IS_HTML_EXPORT = False
HTMLEXPORT_ROOT = Path(
    config.get(
        "filesystem",
        "htmlexport",
        fallback=DATA_DIR / "htmlexport",
    )
)

for directory in (BASE_DIR, DATA_DIR, LOG_DIR, MEDIA_ROOT, HTMLEXPORT_ROOT):
    directory.mkdir(parents=True, exist_ok=True)


## APP SETTINGS
DJANGO_APPS = [
    "django.contrib.auth",
    "django.contrib.contenttypes",
    "django.contrib.sessions",
    "django.contrib.messages",
    "django.contrib.staticfiles",
    "django.contrib.humanize",
    "django.contrib.sites",
]
EXTERNAL_APPS = [
    "compressor",
    "djangoformsetjs",
    "django_filters",
    "django_pdb",
    "jquery",
    "rest_framework.authtoken",
    "rules",
<<<<<<< HEAD
    "allauth",
    "allauth.account",
    "allauth.socialaccount",
    "oauth2_provider",
=======
    "csp",
>>>>>>> 2f1af13c
]
LOCAL_APPS = [
    "pretalx.api",
    "pretalx.common",
    "pretalx.event",
    "pretalx.mail",
    "pretalx.person",
    "pretalx.schedule",
    "pretalx.submission",
    "pretalx.agenda",
    "pretalx.cfp",
    "pretalx.orga",
    "pretalx.eventyay_common",
]
FALLBACK_APPS = [
    "django.forms",
    "rest_framework",
    "drf_spectacular",
]
INSTALLED_APPS = DJANGO_APPS + EXTERNAL_APPS + LOCAL_APPS + FALLBACK_APPS

PLUGINS = []
for entry_point in entry_points(group="pretalx.plugin"):
    PLUGINS.append(entry_point.module)
    INSTALLED_APPS.append(entry_point.module)

CORE_MODULES = LOCAL_APPS + [
    module for module in config.get("site", "core_modules").split(",") if module
]


## PLUGIN SETTINGS
PLUGIN_SETTINGS = {}
for section in config.sections():
    if section.startswith("plugin:"):
        PLUGIN_SETTINGS[section[len("plugin:") :]] = dict(config.items(section))


## URL SETTINGS
SITE_URL = config.get("site", "url", fallback="http://localhost")
SITE_NETLOC = urlparse(SITE_URL).netloc
ALLOWED_HOSTS = [
    "*"
]  # We have our own security middleware to allow for custom event URLs
ROOT_URLCONF = "pretalx.urls"
BASE_PATH = config.get("site", "base_path", fallback="")
FORCE_SCRIPT_NAME = BASE_PATH
STATIC_URL = config.get("site", "static", fallback=BASE_PATH + "/static/")
MEDIA_URL = config.get("site", "media", fallback=BASE_PATH + "/media/")
FILE_UPLOAD_DIRECTORY_PERMISSIONS = 0o755
FILE_UPLOAD_DEFAULT_LIMIT = int(config.get("files", "upload_limit")) * 1024 * 1024
IMAGE_DEFAULT_MAX_WIDTH = 1920
IMAGE_DEFAULT_MAX_HEIGHT = 1080
DATA_UPLOAD_MAX_NUMBER_FIELDS = 10000


## SECURITY SETTINGS
SECURE_BROWSER_XSS_FILTER = True
SECURE_CONTENT_TYPE_NOSNIFF = True
SECURE_REFERRER_POLICY = "strict-origin-when-cross-origin"


def merge_csp(*options, config=None):
    result = list(options)
    if config:
        result += config.split(",")
    return tuple(result)


CONTENT_SECURITY_POLICY = {
    "DIRECTIVES": {
        "default-src": merge_csp("'self'", config=config.get("site", "csp")),
        "script-src": merge_csp("'self'", config=config.get("site", "csp_script")),
        "style-src": merge_csp(
            "'self'", "'unsafe-inline'", config=config.get("site", "csp_style")
        ),
        "img-src": merge_csp("'self'", "data:", config=config.get("site", "csp_img")),
        "base-uri": csp_constants.NONE,
        "form-action": merge_csp("'self'", config=config.get("site", "csp_form")),
    }
}

CSRF_COOKIE_NAME = "pretalx_csrftoken"
CSRF_TRUSTED_ORIGINS = [SITE_URL]
CSRF_COOKIE_SECURE = True
CSRF_COOKIE_HTTPONLY = False

SESSION_COOKIE_NAME = "pretalx_session"
SESSION_COOKIE_HTTPONLY = True
if config.get("site", "cookie_domain"):
    SESSION_COOKIE_DOMAIN = CSRF_COOKIE_DOMAIN = config.get("site", "cookie_domain")

SESSION_COOKIE_SECURE = config.getboolean(
    "site", "https", fallback=SITE_URL.startswith("https:")
)

if config.has_option("site", "secret"):
    SECRET_KEY = config.get("site", "secret")
else:
    SECRET_FILE = DATA_DIR / ".secret"
    if SECRET_FILE.exists():
        SECRET_KEY = SECRET_FILE.read_text()
    else:
        chars = "abcdefghijklmnopqrstuvwxyz0123456789!@#$%^&*(-_=+)"
        SECRET_KEY = get_random_string(50, chars)
        with SECRET_FILE.open(mode="w") as f:
            SECRET_FILE.chmod(0o600)
            with suppress(Exception):  # chown is not available on all platforms
                os.chown(SECRET_FILE, os.getuid(), os.getgid())
            f.write(SECRET_KEY)

## TASK RUNNER SETTINGS
if bool(config.get("celery", "broker")):
    CELERY_BROKER_URL = config.get("celery", "broker")
    CELERY_BROKER_CONNECTION_RETRY_ON_STARTUP = True
    CELERY_RESULT_BACKEND = config.get("celery", "backend")
    CELERY_RESULT_BACKEND_THREAD_SAFE = True
    CELERY_TASK_ALWAYS_EAGER = False
else:
    CELERY_TASK_ALWAYS_EAGER = True

## DATABASE SETTINGS
db_backend = config.get("database", "backend")
db_name = config.get("database", "name", fallback=str(DATA_DIR / "db.sqlite3"))
DATABASES = {
    "default": {
        "ENGINE": "django.db.backends." + db_backend,
        "NAME": db_name,
        "USER": config.get("database", "user"),
        "PASSWORD": config.get("database", "password"),
        "HOST": config.get("database", "host"),
        "PORT": config.get("database", "port"),
        "CONN_MAX_AGE": 0 if db_backend == "sqlite3" else 120,
        "CONN_HEALTH_CHECKS": db_backend != "sqlite3",
        "OPTIONS": (
            {"init_command": "PRAGMA synchronous=3; PRAGMA cache_size=2000;"}
            if db_backend == "sqlite3"
            else {}
        ),
        "TEST": {},
    }
}
DEFAULT_AUTO_FIELD = "django.db.models.AutoField"


## LOGGING SETTINGS
loglevel = "DEBUG" if DEBUG else "INFO"
LOGGING = {
    "version": 1,
    "disable_existing_loggers": False,
    "formatters": {
        "default": {
            "format": "%(levelname)s %(asctime)s %(name)s %(module)s %(message)s"
        }
    },
    "handlers": {
        "console": {
            "level": loglevel,
            "class": "logging.StreamHandler",
            "formatter": "default",
        },
        "file": {
            "level": loglevel,
            "class": "logging.FileHandler",
            "filename": LOG_DIR / "pretalx.log",
            "formatter": "default",
        },
        "null": {
            "class": "logging.NullHandler",
        },
    },
    "loggers": {
        "": {"handlers": ["file", "console"], "level": loglevel, "propagate": True},
        "rules": {
            "handlers": ["file", "console"],
            "level": "INFO",
            "propagate": True,
        },
        "django.request": {
            "handlers": ["file", "console"],
            "level": "ERROR",  # Otherwise, we log 404s at WARNING/whatever, which sucks
            "propagate": False,
        },
        "django.security": {
            "handlers": ["file", "console"],
            "level": loglevel,
            "propagate": True,
        },
        "django.security.DisallowedHost": {
            "handlers": ["null"],
            "propagate": False,
        },
        "django.db.backends": {
            "handlers": ["file", "console"],
            "level": "INFO",  # Do not output all the queries
            "propagate": True,
        },
    },
}
logging.getLogger("MARKDOWN").setLevel(logging.WARNING)

email_level = config.get("logging", "email_level", fallback="ERROR") or "ERROR"
emails = config.get("logging", "email", fallback="").split(",")
DEFAULT_EXCEPTION_REPORTER = "pretalx.common.exceptions.PretalxExceptionReporter"
MANAGERS = ADMINS = [(email, email) for email in emails if email]
if ADMINS:
    LOGGING["handlers"]["mail_admins"] = {
        "level": email_level,
        "class": "pretalx.common.exceptions.PretalxAdminEmailHandler",
    }
    LOGGING["loggers"]["django.request"]["handlers"].append("mail_admins")


## EMAIL SETTINGS
MAIL_FROM = SERVER_EMAIL = DEFAULT_FROM_EMAIL = config.get("mail", "from")
if DEBUG:
    EMAIL_BACKEND = "django.core.mail.backends.console.EmailBackend"
else:
    EMAIL_HOST = config.get("mail", "host")
    EMAIL_PORT = config.get("mail", "port")
    EMAIL_HOST_USER = config.get("mail", "user")
    EMAIL_HOST_PASSWORD = config.get("mail", "password")
    EMAIL_USE_TLS = config.getboolean("mail", "tls")
    EMAIL_USE_SSL = config.getboolean("mail", "ssl")


## CACHE SETTINGS
CACHES = {"default": {"BACKEND": "django.core.cache.backends.dummy.DummyCache"}}
SESSION_ENGINE = None

HAS_REDIS = config.get("redis", "location") != "False"
if HAS_REDIS:
    CACHES["default"] = {
        "BACKEND": "django.core.cache.backends.redis.RedisCache",
        "LOCATION": config.get("redis", "location"),
    }
    CACHES["redis_sessions"] = {
        "BACKEND": "django.core.cache.backends.redis.RedisCache",
        "LOCATION": config.get("redis", "location"),
        "TIMEOUT": 3600 * 24 * 30,
    }
    if config.getboolean("redis", "session"):
        SESSION_ENGINE = "django.contrib.sessions.backends.cache"
        SESSION_CACHE_ALIAS = "redis_sessions"

if not SESSION_ENGINE:
    if HAS_REDIS:
        SESSION_ENGINE = "django.contrib.sessions.backends.cached_db"
    else:
        SESSION_ENGINE = "django.contrib.sessions.backends.db"

MESSAGE_STORAGE = "django.contrib.messages.storage.session.SessionStorage"
MESSAGE_TAGS = {
    messages.INFO: "info",
    messages.ERROR: "danger",
    messages.WARNING: "warning",
    messages.SUCCESS: "success",
}


## I18N SETTINGS
USE_I18N = True
TIME_ZONE = config.get("locale", "time_zone")
LOCALE_PATHS = (Path(__file__).resolve().parent / "locale",)
FORMAT_MODULE_PATH = ["pretalx.common.formats"]

LANGUAGE_CODE = config.get("locale", "language_code")
LANGUAGE_COOKIE_NAME = "pretalx_language"
LANGUAGES_INFORMATION = {
    "en": {
        "name": _("English"),
        "natural_name": "English",
        "official": True,
        "percentage": 100,
    },
    "de": {
        "name": _("German"),
        "natural_name": "Deutsch",
        "official": True,
        "percentage": 100,
        "path": "de_DE",
    },
    "de-formal": {
        "name": _("German (formal)"),
        "natural_name": "Deutsch",
        "official": True,
        "percentage": 100,
        "public_code": "de",
        "path": "de_Formal",
    },
    "ar": {
        "name": _("Arabic"),
        "natural_name": "اَلْعَرَبِيَّةُ",
        "official": False,
        "percentage": 65,
    },
    "cs": {
        "name": _("Czech"),
        "natural_name": "Čeština",
        "official": False,
        "percentage": 87,
    },
    "el": {
        "name": _("Greek"),
        "natural_name": "Ελληνικά",
        "official": False,
        "percentage": 80,
    },
    "es": {
        "name": _("Spanish"),
        "natural_name": "Español",
        "official": False,
        "percentage": 71,
    },
    "fa-ir": {
        "name": _("Persian"),
        "natural_name": "قارسی",
        "official": False,
        "percentage": 99,
        "path": "fa_IR",
        "public_code": "fa_IR",
    },
    "fr": {
        "name": _("French"),
        "natural_name": "Français",
        "official": False,
        "percentage": 87,
        "path": "fr_FR",
    },
    "it": {
        "name": _("Italian"),
        "natural_name": "Italiano",
        "official": False,
        "percentage": 96,
    },
    "ja-jp": {
        "name": _("Japanese"),
        "natural_name": "日本語",
        "official": False,
        "percentage": 62,
        "public_code": "jp",
    },
    "ko": {
        "name": _("Korean"),
        "natural_name": "한국어",
        "official": False,
        "percentage": 100,
    },
    "nl": {
        "name": _("Dutch"),
        "natural_name": "Nederlands",
        "official": False,
        "percentage": 89,
    },
    "pl": {
        "name": _("Polish"),
        "natural_name": "Polski",
        "official": False,
        "percentage": 95,
    },
    "pt-br": {
        "name": _("Brasilian Portuguese"),
        "natural_name": "Português brasileiro",
        "official": False,
        "percentage": 99,
        "public_code": "pt",
    },
    "pt-pt": {
        "name": _("Portuguese"),
        "natural_name": "Português",
        "official": False,
        "percentage": 80,
        "public_code": "pt",
    },
    "ru": {
        "name": _("Russian"),
        "natural_name": "Русский",
        "official": True,
        "percentage": 0,
    },
    "sw": {
        "name": _("Swahili"),
        "natural_name": "Kiswahili",
        "official": False,
        "percentage": 0,
    },
    "ua": {
        "name": _("Ukrainian"),
        "natural_name": "Українська",
        "official": True,
        "percentage": 0,
    },
    "vi": {
        "name": _("Vietnamese"),
        "natural_name": "Tiếng Việt",
        "official": False,
        "percentage": 75,
    },
    "zh-hant": {
        "name": _("Traditional Chinese (Taiwan)"),
        "natural_name": "漢語",
        "official": False,
        "percentage": 59,
        "public_code": "zh",
    },
    "zh-hans": {
        "name": _("Simplified Chinese"),
        "natural_name": "简体中文",
        "official": False,
        "percentage": 76,
        "public_code": "zh",
    },
}
LANGUAGES_RTL = {
    "ar",
    "fa-ir",
}

for section in config.sections():
    # Plugins can add languages, which will not be visible
    # without the providing plugin being activated
    if section.startswith("language:"):
        language_code = section[len("language:") :]
        LANGUAGES_INFORMATION[language_code] = {
            "name": config.get(section, "name"),
            "public_code": config.get(section, "public_code", fallback=None)
            or language_code,
            "natural_name": config.get(section, "name"),
            "visible": False,
            "official": False,
            "percentage": None,
        }


for code, language in LANGUAGES_INFORMATION.items():
    language["code"] = code

LANGUAGES = [
    (language["code"], language["name"]) for language in LANGUAGES_INFORMATION.values()
]

# Only used in Python code. Changing this value will still leave most of the
# frontend using the default colour, but this makes sure that the backend
# uses one consistent value.
DEFAULT_EVENT_PRIMARY_COLOR = "#2185d0"

## AUTHENTICATION SETTINGS
AUTH_USER_MODEL = "person.User"
DEFAULT_AUTHENTICATION_BACKENDS = [
    "rules.permissions.ObjectPermissionBackend",
    "django.contrib.auth.backends.ModelBackend",
    "pretalx.common.auth.UserTokenAuthentication",
    "allauth.account.auth_backends.AuthenticationBackend",
]
EXTRA_AUTH_BACKENDS = [
    backend
    for backend in config.get(
        "authentication", "additional_auth_backends", fallback=""
    ).split(",")
    if backend
]
AUTHENTICATION_BACKENDS = DEFAULT_AUTHENTICATION_BACKENDS + EXTRA_AUTH_BACKENDS

AUTH_PASSWORD_VALIDATORS = [
    {
        "NAME": "django.contrib.auth.password_validation.UserAttributeSimilarityValidator",
        "OPTIONS": {
            "user_attributes": {"name", "email"},
        },
    },
    {"NAME": "django.contrib.auth.password_validation.MinimumLengthValidator"},
    {"NAME": "django.contrib.auth.password_validation.CommonPasswordValidator"},
    {"NAME": "django.contrib.auth.password_validation.NumericPasswordValidator"},
]
PASSWORD_HASHERS = [
    "django.contrib.auth.hashers.Argon2PasswordHasher",
    "django.contrib.auth.hashers.PBKDF2PasswordHasher",
    "django.contrib.auth.hashers.PBKDF2SHA1PasswordHasher",
    "django.contrib.auth.hashers.BCryptSHA256PasswordHasher",
    "django.contrib.auth.hashers.ScryptPasswordHasher",
]


## MIDDLEWARE SETTINGS
MIDDLEWARE = [
    "django.middleware.security.SecurityMiddleware",  # Security first
    "whitenoise.middleware.WhiteNoiseMiddleware",  # Next up: static files
    "django.middleware.common.CommonMiddleware",  # Set some sensible defaults, now, before responses are modified
    "pretalx.common.middleware.SessionMiddleware",  # Add session handling
    "django.contrib.auth.middleware.AuthenticationMiddleware",  # Uses sessions
    "csp.middleware.CSPMiddleware",  # Modifies/sets CSP headers
    "pretalx.common.middleware.MultiDomainMiddleware",  # Check which host is used and if it is valid
    "pretalx.common.middleware.EventPermissionMiddleware",  # Sets locales, request.event, available events, etc.
    "pretalx.common.middleware.CsrfViewMiddleware",  # Protect against CSRF attacks before forms/data are processed
    "django.contrib.messages.middleware.MessageMiddleware",  # Uses sessions
    "django.middleware.clickjacking.XFrameOptionsMiddleware",  # Protects against clickjacking
    "allauth.account.middleware.AccountMiddleware",  # Adds account information to the request
]


## TEMPLATE AND STATICFILES SETTINGS
template_loaders = (
    "django.template.loaders.filesystem.Loader",
    "django.template.loaders.app_directories.Loader",
)
if not DEBUG:
    template_loaders = (("django.template.loaders.cached.Loader", template_loaders),)

FORM_RENDERER = "pretalx.common.forms.renderers.TabularFormRenderer"
TEMPLATES = [
    {
        "BACKEND": "django.template.backends.django.DjangoTemplates",
        "DIRS": [
            DATA_DIR / "templates",
            BASE_DIR / "templates",
            BASE_DIR / "pretalx" / "templates",
        ],
        "OPTIONS": {
            "context_processors": [
                "django.contrib.auth.context_processors.auth",
                "django.template.context_processors.i18n",
                "django.template.context_processors.media",
                "django.template.context_processors.request",
                "django.template.context_processors.static",
                "django.template.context_processors.tz",
                "django.contrib.messages.context_processors.messages",
                "pretalx.agenda.context_processors.is_html_export",
                "pretalx.common.context_processors.add_events",
                "pretalx.common.context_processors.locale_context",
                "pretalx.common.context_processors.messages",
                "pretalx.common.context_processors.system_information",
                "pretalx.orga.context_processors.orga_events",
            ],
            "loaders": template_loaders,
        },
    }
]

STATICFILES_FINDERS = (
    "django.contrib.staticfiles.finders.FileSystemFinder",
    "django.contrib.staticfiles.finders.AppDirectoriesFinder",
    "compressor.finders.CompressorFinder",
)
static_path = BASE_DIR / "pretalx" / "static"
STATICFILES_DIRS = [static_path] if static_path.exists() else []

# We have some Vue 3 frontend apps which are built with Vite, we need to
# tell Django to collect their compiled output files.
# Note that those apps must be built before running collectstatic.
FRONTEND_DIR = BASE_DIR / "pretalx" / "frontend"
# Note: We must assume that the directory exists,
# because when `collectstatic` was invoked by `rebuild` command,
# it only sees the settings before Vite runs.
STATICFILES_DIRS.append(FRONTEND_DIR / "global-nav-menu" / "dist")

STORAGES = {
    "default": {
        "BACKEND": "django.core.files.storage.FileSystemStorage",
    },
    "staticfiles": {
        "BACKEND": "whitenoise.storage.CompressedManifestStaticFilesStorage",
    },
}

# We need this for Django to detect correctly that our website is served via HTTPS
SECURE_PROXY_SSL_HEADER = ("HTTP_X_FORWARDED_PROTO", "https")

VITE_DEV_SERVER_PORT = 8080
VITE_DEV_SERVER = f"http://localhost:{VITE_DEV_SERVER_PORT}"
VITE_DEV_MODE = DEBUG
VITE_IGNORE = False  # Used to ignore `collectstatic`/`rebuild`


## EXTERNAL APP SETTINGS
with suppress(ImportError):
    from rich.traceback import install

    install(show_locals=True)

with suppress(ImportError):
    import django_extensions  # noqa

    INSTALLED_APPS.append("django_extensions")

if DEBUG:
    with suppress(ImportError):
        from debug_toolbar import settings as toolbar_settings  # noqa

        INTERNAL_IPS = ["127.0.0.1", "0.0.0.0", "::1"]
        INSTALLED_APPS.append("debug_toolbar")
        MIDDLEWARE.append("debug_toolbar.middleware.DebugToolbarMiddleware")
        DEBUG_TOOLBAR_PATCH_SETTINGS = False
        DEBUG_TOOLBAR_CONFIG = {
            "JQUERY_URL": "",
            "DISABLE_PANELS": toolbar_settings.PANELS_DEFAULTS,
        }
COMPRESS_ENABLED = COMPRESS_OFFLINE = not DEBUG
COMPRESS_PRECOMPILERS = (("text/x-scss", "django_libsass.SassCompiler"),)
COMPRESS_FILTERS = {
    "js": ["compressor.filters.jsmin.rJSMinFilter"],
    "css": (
        "compressor.filters.css_default.CssAbsoluteFilter",
        "compressor.filters.cssmin.rCSSMinFilter",
    ),
}

REST_FRAMEWORK = {
    "DEFAULT_RENDERER_CLASSES": ("i18nfield.rest_framework.I18nJSONRenderer",),
    "DEFAULT_AUTHENTICATION_CLASSES": ("pretalx.common.auth.UserTokenAuthentication",),
    "DEFAULT_PERMISSION_CLASSES": ("pretalx.api.permissions.ApiPermission",),
    "DEFAULT_PARSER_CLASSES": ("rest_framework.parsers.JSONParser",),
    "DEFAULT_FILTER_BACKENDS": (
        "rest_framework.filters.SearchFilter",
        "django_filters.rest_framework.DjangoFilterBackend",
    ),
    "DEFAULT_SCHEMA_CLASS": "drf_spectacular.openapi.AutoSchema",
    "DEFAULT_PAGINATION_CLASS": "pretalx.api.pagination.PageNumberPagination",
    "PAGE_SIZE": 50,
    "SEARCH_PARAM": "q",
    "ORDERING_PARAM": "o",
    "DATETIME_FORMAT": "iso-8601",
    "EXCEPTION_HANDLER": "pretalx.api.exceptions.api_exception_handler",
}
if DEBUG:
    REST_FRAMEWORK["COMPACT_JSON"] = False

SPECTACULAR_SETTINGS = {
    "SCHEMA_PATH_PREFIX": "/api/events/{event}/",
    "SCHEMA_COERCE_PATH_PK_SUFFIX": True,
    "COMPONENT_SPLIT_PATCH": False,
    "COMPONENT_SPLIT_REQUEST": True,
    "SORT_OPERATIONS": True,
    "AUTHENTICATION_WHITELIST": [],
    "ENABLE_DJANGO_DEPLOY_CHECK": False,
    "VERSION": None,
    "TITLE": "pretalx API",
    "SERVERS": [{"url": "https://pretalx.com"}],
    "EXTERNAL_DOCS": {"url": "https://docs.pretalx.org/api/"},
    "PATH_CONVERTER_OVERRIDES": {
        "slug": {"type": "string", "description": "The event’s slug"},
    },
    "POSTPROCESSING_HOOKS": [
        "drf_spectacular.hooks.postprocess_schema_enums",
        "pretalx.api.documentation.postprocess_schema",
    ],
}
REST_FLEX_FIELDS = {
    "WILDCARD_VALUES": [],
    "RECURSIVE_EXPANSION_PERMITTED": False,
    "MAXIMUM_EXPANSION_DEPTH": 3,
}

WSGI_APPLICATION = "pretalx.wsgi.application"

PRETALX_VERSION = __version__
if DEBUG:
    with suppress(Exception):
        import subprocess

        PRETALX_VERSION = (
            subprocess.check_output(["/usr/bin/git", "describe", "--always", "--tags"])
            .decode()
            .strip()
        )

if "--no-pretalx-information" in sys.argv:
    sys.argv.remove("--no-pretalx-information")
elif not os.environ.get("PRETALX_NO_INITIAL_LOG"):
    log_initial()

EVENTYAY_TICKET_BASE_PATH = config.get(
    "urls", "eventyay-ticket", fallback="http://localhost/tickets/"
)
EVENTYAY_VIDEO_BASE_PATH = config.get(
    "urls", "eventyay-video", fallback="http://localhost/video/"
)

SITE_ID = 1
# for now, customer must verified their email at eventyay-ticket, so this check not required
ACCOUNT_EMAIL_VERIFICATION = "none"
# will take name from eventyay-ticket as username
ACCOUNT_USER_MODEL_USERNAME_FIELD = "name"
# redirect to home page after login with eventyay-ticket
LOGIN_REDIRECT_URL = BASE_PATH
# disable confirm step when using eventyay-ticket to login
# redirect_url as https
ACCOUNT_DEFAULT_HTTP_PROTOCOL = "https"

# OAuth2 Client settings
OAUTH2_PROVIDER = {
    "AUTHORIZE_URL": urljoin(EVENTYAY_TICKET_BASE_PATH, "control/oauth2/authorize/"),
    "ACCESS_TOKEN_URL": urljoin(EVENTYAY_TICKET_BASE_PATH, "control/oauth2/token/"),
    "REDIRECT_URI": urljoin(SITE_URL, f'{BASE_PATH.strip("/")}/oauth2/callback/'),
    "SCOPE": ["profile"],
}
# Set default Application model if using default
OAUTH2_PROVIDER_ACCESS_TOKEN_MODEL = "oauth2_provider.AccessToken"
OAUTH2_PROVIDER_APPLICATION_MODEL = "oauth2_provider.Application"
OAUTH2_PROVIDER_REFRESH_TOKEN_MODEL = "oauth2_provider.RefreshToken"
OAUTH2_PROVIDER_AUTHORIZATION_CODE_MODEL = "oauth2_provider.AuthorizationCode"
OAUTH2_PROVIDER_CLIENT_MODEL = "oauth2_provider.Application"
OAUTH2_PROVIDER_ID_TOKEN_MODEL = "oauth2_provider.IDToken"
SSO_USER_INFO = urljoin(EVENTYAY_TICKET_BASE_PATH, "control/oauth2/user_info/")
# Disable this if you are not using HTTPS
OAUTHLIB_INSECURE_TRANSPORT = True

LOGOUT_REDIRECT_URL = "/"

CORS_ORIGIN_WHITELIST = [EVENTYAY_TICKET_BASE_PATH]
EVENTYAY_SSO_PROVIDER = "eventyay"

SILENCED_SYSTEM_CHECKS = [
    "security.W003",  # CsrfMiddleware modified but in use
    "security.W004",  # HSTS belongs to the proxy, not Django
    "security.W008",  # We have our own HTTPS check
    "security.W010",  # We have our own HTTPS check
    "security.W018",  # We have our own DEBUG check (to link our docs)
]

with suppress(ImportError):
    from .override_settings import *  # noqa<|MERGE_RESOLUTION|>--- conflicted
+++ resolved
@@ -78,14 +78,11 @@
     "jquery",
     "rest_framework.authtoken",
     "rules",
-<<<<<<< HEAD
+    "csp",
     "allauth",
     "allauth.account",
     "allauth.socialaccount",
     "oauth2_provider",
-=======
-    "csp",
->>>>>>> 2f1af13c
 ]
 LOCAL_APPS = [
     "pretalx.api",
