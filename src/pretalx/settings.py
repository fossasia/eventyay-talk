import logging
import os
import sys
from contextlib import suppress
from pathlib import Path
from urllib.parse import urlparse, urljoin

from django.contrib.messages import constants as messages
from django.utils.crypto import get_random_string
from django.utils.translation import gettext_lazy as _
from pkg_resources import iter_entry_points

from pretalx import __version__
from pretalx.common.settings.config import build_config
from pretalx.common.text.console import log_initial

config, CONFIG_FILES = build_config()
CONFIG = config

##
# This settings file is rather lengthy. It follows this structure:
# Directories, Apps, Url, Security, Databases, Logging, Email, Caching (and Sessions)
# I18n, Auth, Middleware, Templates and Staticfiles, External Apps
#
# Search for "## {AREA} SETTINGS" to navigate this file
##

DEBUG = config.getboolean("site", "debug")


## DIRECTORY SETTINGS
BASE_DIR = Path(config.get("filesystem", "base"))
DATA_DIR = Path(
    config.get(
        "filesystem",
        "data",
        fallback=os.environ.get("PRETALX_DATA_DIR", BASE_DIR / "data"),
    )
)
LOG_DIR = Path(config.get("filesystem", "logs", fallback=DATA_DIR / "logs"))
MEDIA_ROOT = Path(config.get("filesystem", "media", fallback=DATA_DIR / "media"))
STATIC_ROOT = Path(
    config.get(
        "filesystem",
        "static",
        fallback=BASE_DIR / "static.dist",
    )
)
IS_HTML_EXPORT = False
HTMLEXPORT_ROOT = Path(
    config.get(
        "filesystem",
        "htmlexport",
        fallback=DATA_DIR / "htmlexport",
    )
)

for directory in (BASE_DIR, DATA_DIR, LOG_DIR, MEDIA_ROOT, HTMLEXPORT_ROOT):
    directory.mkdir(parents=True, exist_ok=True)


## APP SETTINGS
DJANGO_APPS = [
    "django.contrib.auth",
    "django.contrib.contenttypes",
    "django.contrib.sessions",
    "django.contrib.messages",
    "django.contrib.staticfiles",
    "django.contrib.humanize",
    "django.contrib.sites",
]
EXTERNAL_APPS = [
    "compressor",
    "djangoformsetjs",
    "django_filters",
    "django_pdb",
    "jquery",
    "rest_framework.authtoken",
    "rules",
    "allauth",
    "allauth.account",
    "allauth.socialaccount",
    "oauth2_provider",
]
LOCAL_APPS = [
    "pretalx.api",
    "pretalx.common",
    "pretalx.event",
    "pretalx.mail",
    "pretalx.person",
    "pretalx.schedule",
    "pretalx.submission",
    "pretalx.agenda",
    "pretalx.cfp",
    "pretalx.orga",
    "pretalx.eventyay_common",
]
FALLBACK_APPS = [
    "django.forms",
    "rest_framework",
]
INSTALLED_APPS = DJANGO_APPS + EXTERNAL_APPS + LOCAL_APPS + FALLBACK_APPS

PLUGINS = []
for entry_point in iter_entry_points(group="pretalx.plugin", name=None):
    PLUGINS.append(entry_point.module_name)
    INSTALLED_APPS.append(entry_point.module_name)

CORE_MODULES = LOCAL_APPS + [
    module for module in config.get("site", "core_modules").split(",") if module
]


## PLUGIN SETTINGS
PLUGIN_SETTINGS = {}
for section in config.sections():
    if section.startswith("plugin:"):
        PLUGIN_SETTINGS[section[len("plugin:") :]] = dict(config.items(section))


## URL SETTINGS
SITE_URL = config.get("site", "url", fallback="http://localhost")
SITE_NETLOC = urlparse(SITE_URL).netloc
ALLOWED_HOSTS = [
    "*"
]  # We have our own security middleware to allow for custom event URLs
ROOT_URLCONF = "pretalx.urls"
BASE_PATH = config.get("site", "base_path", fallback="")
FORCE_SCRIPT_NAME = BASE_PATH
STATIC_URL = config.get("site", "static", fallback=BASE_PATH + "/static/")
MEDIA_URL = config.get("site", "media", fallback=BASE_PATH + "/media/")
FILE_UPLOAD_DIRECTORY_PERMISSIONS = 0o755
FILE_UPLOAD_DEFAULT_LIMIT = int(config.get("files", "upload_limit")) * 1024 * 1024
IMAGE_DEFAULT_MAX_WIDTH = 1920
IMAGE_DEFAULT_MAX_HEIGHT = 1080
DATA_UPLOAD_MAX_NUMBER_FIELDS = 10000


## SECURITY SETTINGS
SECURE_BROWSER_XSS_FILTER = True
SECURE_CONTENT_TYPE_NOSNIFF = True
SECURE_REFERRER_POLICY = "strict-origin-when-cross-origin"


def merge_csp(*options, config=None):
    result = list(options)
    if config:
        result += config.split(",")
    return tuple(result)


CSP_DEFAULT_SRC = merge_csp("'self'", config=config.get("site", "csp"))
CSP_SCRIPT_SRC = merge_csp("'self'", config=config.get("site", "csp_script"))
CSP_STYLE_SRC = merge_csp(
    "'self'", "'unsafe-inline'", config=config.get("site", "csp_style")
)
CSP_IMG_SRC = merge_csp("'self'", "data:", config=config.get("site", "csp_img"))
CSP_BASE_URI = ("'none'",)
CSP_FORM_ACTION = merge_csp("'self'", config=config.get("site", "csp_form"))

CSRF_COOKIE_NAME = "pretalx_csrftoken"
CSRF_TRUSTED_ORIGINS = [SITE_URL]
CSRF_COOKIE_SECURE = True
CSRF_COOKIE_HTTPONLY = False

SESSION_COOKIE_NAME = "pretalx_session"
SESSION_COOKIE_HTTPONLY = True
if config.get("site", "cookie_domain"):
    SESSION_COOKIE_DOMAIN = CSRF_COOKIE_DOMAIN = config.get("site", "cookie_domain")

SESSION_COOKIE_SECURE = config.getboolean(
    "site", "https", fallback=SITE_URL.startswith("https:")
)

if config.has_option("site", "secret"):
    SECRET_KEY = config.get("site", "secret")
else:
    SECRET_FILE = DATA_DIR / ".secret"
    if SECRET_FILE.exists():
        with SECRET_FILE.open() as f:
            SECRET_KEY = f.read().strip()
    else:
        chars = "abcdefghijklmnopqrstuvwxyz0123456789!@#$%^&*(-_=+)"
        SECRET_KEY = get_random_string(50, chars)
        with SECRET_FILE.open(mode="w") as f:
            SECRET_FILE.chmod(0o600)
            with suppress(Exception):  # chown is not available on all platforms
                os.chown(SECRET_FILE, os.getuid(), os.getgid())
            f.write(SECRET_KEY)

## TASK RUNNER SETTINGS
HAS_CELERY = bool(config.get("celery", "broker", fallback=None))
if HAS_CELERY:
    CELERY_BROKER_URL = config.get("celery", "broker")
    CELERY_BROKER_CONNECTION_RETRY_ON_STARTUP = True
    CELERY_RESULT_BACKEND = config.get("celery", "backend")
    CELERY_RESULT_BACKEND_THREAD_SAFE = True
else:
    CELERY_TASK_ALWAYS_EAGER = True

## DATABASE SETTINGS
db_backend = config.get("database", "backend")
db_name = config.get("database", "name", fallback=str(DATA_DIR / "db.sqlite3"))
DATABASES = {
    "default": {
        "ENGINE": "django.db.backends." + db_backend,
        "NAME": db_name,
        "USER": config.get("database", "user"),
        "PASSWORD": config.get("database", "password"),
        "HOST": config.get("database", "host"),
        "PORT": config.get("database", "port"),
        "CONN_MAX_AGE": 0 if db_backend == "sqlite3" else 120,
        "CONN_HEALTH_CHECKS": db_backend != "sqlite3",
        "OPTIONS": (
            {"init_command": "PRAGMA synchronous=3; PRAGMA cache_size=2000;"}
            if db_backend == "sqlite3"
            else {}
        ),
        "TEST": {},
    }
}
DEFAULT_AUTO_FIELD = "django.db.models.AutoField"


## LOGGING SETTINGS
loglevel = "DEBUG" if DEBUG else "INFO"
LOGGING = {
    "version": 1,
    "disable_existing_loggers": False,
    "formatters": {
        "default": {
            "format": "%(levelname)s %(asctime)s %(name)s %(module)s %(message)s"
        }
    },
    "handlers": {
        "console": {
            "level": loglevel,
            "class": "logging.StreamHandler",
            "formatter": "default",
        },
        "file": {
            "level": loglevel,
            "class": "logging.FileHandler",
            "filename": LOG_DIR / "pretalx.log",
            "formatter": "default",
        },
        "null": {
            "class": "logging.NullHandler",
        },
    },
    "loggers": {
        "": {"handlers": ["file", "console"], "level": loglevel, "propagate": True},
        "rules": {
            "handlers": ["file", "console"],
            "level": "INFO",
            "propagate": True,
        },
        "django.request": {
            "handlers": ["file", "console"],
            "level": "ERROR",  # Otherwise, we log 404s at WARNING/whatever, which sucks
            "propagate": False,
        },
        "django.security": {
            "handlers": ["file", "console"],
            "level": loglevel,
            "propagate": True,
        },
        "django.security.DisallowedHost": {
            "handlers": ["null"],
            "propagate": False,
        },
        "django.db.backends": {
            "handlers": ["file", "console"],
            "level": "INFO",  # Do not output all the queries
            "propagate": True,
        },
    },
}
logging.getLogger("MARKDOWN").setLevel(logging.WARNING)

email_level = config.get("logging", "email_level", fallback="ERROR") or "ERROR"
emails = config.get("logging", "email", fallback="").split(",")
DEFAULT_EXCEPTION_REPORTER = "pretalx.common.exceptions.PretalxExceptionReporter"
MANAGERS = ADMINS = [(email, email) for email in emails if email]
if ADMINS:
    LOGGING["handlers"]["mail_admins"] = {
        "level": email_level,
        "class": "pretalx.common.exceptions.PretalxAdminEmailHandler",
    }
    LOGGING["loggers"]["django.request"]["handlers"].append("mail_admins")


## EMAIL SETTINGS
MAIL_FROM = SERVER_EMAIL = DEFAULT_FROM_EMAIL = config.get("mail", "from")
if DEBUG:
    EMAIL_BACKEND = "django.core.mail.backends.console.EmailBackend"
else:
    EMAIL_HOST = config.get("mail", "host")
    EMAIL_PORT = config.get("mail", "port")
    EMAIL_HOST_USER = config.get("mail", "user")
    EMAIL_HOST_PASSWORD = config.get("mail", "password")
    EMAIL_USE_TLS = config.getboolean("mail", "tls")
    EMAIL_USE_SSL = config.getboolean("mail", "ssl")


## CACHE SETTINGS
CACHES = {"default": {"BACKEND": "django.core.cache.backends.dummy.DummyCache"}}
REAL_CACHE_USED = False
SESSION_ENGINE = None

HAS_MEMCACHED = bool(os.getenv("PRETALX_MEMCACHE", ""))
if HAS_MEMCACHED:
    REAL_CACHE_USED = True
    CACHES["default"] = {
        "BACKEND": "django.core.cache.backends.memcached.PyLibMCCache",
        "LOCATION": os.getenv("PRETALX_MEMCACHE"),
    }

HAS_REDIS = config.get("redis", "location") != "False"
if HAS_REDIS:
    CACHES["redis"] = {
        "BACKEND": "django.core.cache.backends.redis.RedisCache",
        "LOCATION": config.get("redis", "location"),
    }
    CACHES["redis_sessions"] = {
        "BACKEND": "django.core.cache.backends.redis.RedisCache",
        "LOCATION": config.get("redis", "location"),
        "TIMEOUT": 3600 * 24 * 30,
    }
    if not HAS_MEMCACHED:
        CACHES["default"] = CACHES["redis"]
        REAL_CACHE_USED = True

    if config.getboolean("redis", "session"):
        SESSION_ENGINE = "django.contrib.sessions.backends.cache"
        SESSION_CACHE_ALIAS = "redis_sessions"

if not SESSION_ENGINE:
    if REAL_CACHE_USED:
        SESSION_ENGINE = "django.contrib.sessions.backends.cached_db"
    else:
        SESSION_ENGINE = "django.contrib.sessions.backends.db"

MESSAGE_STORAGE = "django.contrib.messages.storage.session.SessionStorage"
MESSAGE_TAGS = {
    messages.INFO: "info",
    messages.ERROR: "danger",
    messages.WARNING: "warning",
    messages.SUCCESS: "success",
}


## I18N SETTINGS
USE_I18N = True
TIME_ZONE = config.get("locale", "time_zone")
LOCALE_PATHS = (Path(__file__).resolve().parent / "locale",)
FORMAT_MODULE_PATH = ["pretalx.common.formats"]

LANGUAGE_CODE = config.get("locale", "language_code")
LANGUAGE_COOKIE_NAME = "pretalx_language"
LANGUAGES_INFORMATION = {
    "en": {
        "name": _("English"),
        "natural_name": "English",
        "official": True,
        "percentage": 100,
    },
    "de": {
        "name": _("German"),
        "natural_name": "Deutsch",
        "official": True,
        "percentage": 100,
        "path": "de_DE",
    },
    "de-formal": {
        "name": _("German (formal)"),
        "natural_name": "Deutsch",
        "official": True,
        "percentage": 100,
        "public_code": "de",
        "path": "de_Formal",
    },
    "ar": {
        "name": _("Arabic"),
        "natural_name": "اَلْعَرَبِيَّةُ",
        "official": False,
        "percentage": 72,
    },
    "cs": {
        "name": _("Czech"),
        "natural_name": "Čeština",
        "official": False,
        "percentage": 91,
    },
    "el": {
        "name": _("Greek"),
        "natural_name": "Ελληνικά",
        "official": False,
        "percentage": 84,
    },
    "es": {
        "name": _("Spanish"),
        "natural_name": "Español",
        "official": False,
        "percentage": 74,
    },
    "fa-ir": {
        "name": _("Persian"),
        "natural_name": "قارسی",
        "official": False,
        "percentage": 99,
        "path": "fa_IR",
        "public_code": "fa_IR",
    },
    "fr": {
        "name": _("French"),
        "natural_name": "Français",
        "official": False,
        "percentage": 91,
        "path": "fr_FR",
    },
    "it": {
        "name": _("Italian"),
        "natural_name": "Italiano",
        "official": False,
        "percentage": 100,
    },
    "ja-jp": {
        "name": _("Japanese"),
        "natural_name": "日本語",
        "official": False,
        "percentage": 64,
        "public_code": "jp",
    },
    "nl": {
        "name": _("Dutch"),
        "natural_name": "Nederlands",
        "official": False,
        "percentage": 92,
    },
    "pl": {
        "name": _("Polish"),
        "natural_name": "Polski",
        "official": False,
        "percentage": 100,
    },
    "pt-br": {
        "name": _("Brasilian Portuguese"),
        "natural_name": "Português brasileiro",
        "official": False,
        "percentage": 100,
        "public_code": "pt",
    },
    "pt-pt": {
        "name": _("Portuguese"),
        "natural_name": "Português",
        "official": False,
        "percentage": 83,
        "public_code": "pt",
    },
    "ru": {
        "name": _("Russian"),
        "natural_name": "Русский",
        "official": True,
        "percentage": 0,
    },
    "sw": {
        "name": _("Swahili"),
        "natural_name": "Kiswahili",
        "official": False,
        "percentage": 0,
    },
    "ua": {
        "name": _("Ukrainian"),
        "natural_name": "Українська",
        "official": True,
        "percentage": 0,
    },
    "vi": {
        "name": _("Vietnamese"),
        "natural_name": "Tiếng Việt",
        "official": False,
        "percentage": 72,
    },
    "zh-hant": {
        "name": _("Traditional Chinese (Taiwan)"),
        "natural_name": "漢語",
        "official": False,
        "percentage": 62,
        "public_code": "zh",
    },
    "zh-hans": {
        "name": _("Simplified Chinese"),
        "natural_name": "简体中文",
        "official": False,
        "percentage": 80,
        "public_code": "zh",
    },
}
<<<<<<< HEAD
LANGUAGES_RTL = {
    "ar",
    "fa-ir",
}
=======
>>>>>>> 0713f856

for section in config.sections():
    # Plugins can add languages, which will not be visible
    # without the providing plugin being activated
    if section.startswith("language:"):
        language_code = section[len("language:") :]
        LANGUAGES_INFORMATION[language_code] = {
            "name": config.get(section, "name"),
            "public_code": config.get(section, "public_code", fallback=None)
            or language_code,
            "natural_name": config.get(section, "name"),
            "visible": False,
            "official": False,
            "percentage": None,
        }


for code, language in LANGUAGES_INFORMATION.items():
    language["code"] = code

LANGUAGES = [
    (language["code"], language["name"]) for language in LANGUAGES_INFORMATION.values()
]

# Only used in Python code. Changing this value will still leave most of the
# frontend using the default colour, but this makes sure that the backend
# uses one consistent value.
DEFAULT_EVENT_PRIMARY_COLOR = "#2185d0"

## AUTHENTICATION SETTINGS
AUTH_USER_MODEL = "person.User"
<<<<<<< HEAD
AUTHENTICATION_BACKENDS = (
    "rules.permissions.ObjectPermissionBackend",
    "django.contrib.auth.backends.ModelBackend",
    "pretalx.common.auth.AuthenticationTokenBackend",
    "allauth.account.auth_backends.AuthenticationBackend",
)
=======
LOGIN_URL = "/orga/login"
DEFAULT_AUTHENTICATION_BACKENDS = [
    "rules.permissions.ObjectPermissionBackend",
    "django.contrib.auth.backends.ModelBackend",
    "pretalx.common.auth.AuthenticationTokenBackend",
]
EXTRA_AUTH_BACKENDS = [
    backend
    for backend in config.get(
        "authentication", "additional_auth_backends", fallback=""
    ).split(",")
    if backend
]
AUTHENTICATION_BACKENDS = DEFAULT_AUTHENTICATION_BACKENDS + EXTRA_AUTH_BACKENDS
>>>>>>> 0713f856
AUTH_PASSWORD_VALIDATORS = [
    {
        "NAME": "django.contrib.auth.password_validation.UserAttributeSimilarityValidator"
    },
    {"NAME": "django.contrib.auth.password_validation.MinimumLengthValidator"},
    {"NAME": "django.contrib.auth.password_validation.CommonPasswordValidator"},
    {"NAME": "django.contrib.auth.password_validation.NumericPasswordValidator"},
]
PASSWORD_HASHERS = [
    "django.contrib.auth.hashers.Argon2PasswordHasher",
    "django.contrib.auth.hashers.PBKDF2PasswordHasher",
    "django.contrib.auth.hashers.PBKDF2SHA1PasswordHasher",
    "django.contrib.auth.hashers.BCryptSHA256PasswordHasher",
    "django.contrib.auth.hashers.ScryptPasswordHasher",
]


## MIDDLEWARE SETTINGS
MIDDLEWARE = [
    "django.middleware.security.SecurityMiddleware",  # Security first
    "whitenoise.middleware.WhiteNoiseMiddleware",  # Next up: static files
    "django.middleware.common.CommonMiddleware",  # Set some sensible defaults, now, before responses are modified
    "pretalx.common.middleware.SessionMiddleware",  # Add session handling
    "django.contrib.auth.middleware.AuthenticationMiddleware",  # Uses sessions
    "pretalx.common.auth.AuthenticationTokenMiddleware",  # Make auth tokens work
    "csp.middleware.CSPMiddleware",  # Modifies/sets CSP headers
    "pretalx.common.middleware.MultiDomainMiddleware",  # Check which host is used and if it is valid
    "pretalx.common.middleware.EventPermissionMiddleware",  # Sets locales, request.event, available events, etc.
    "pretalx.common.middleware.CsrfViewMiddleware",  # Protect against CSRF attacks before forms/data are processed
    "django.contrib.messages.middleware.MessageMiddleware",  # Uses sessions
    "django.middleware.clickjacking.XFrameOptionsMiddleware",  # Protects against clickjacking
    "allauth.account.middleware.AccountMiddleware",  # Adds account information to the request
]


## TEMPLATE AND STATICFILES SETTINGS
template_loaders = (
    "django.template.loaders.filesystem.Loader",
    "django.template.loaders.app_directories.Loader",
)
if not DEBUG:
    template_loaders = (("django.template.loaders.cached.Loader", template_loaders),)

FORM_RENDERER = "pretalx.common.forms.renderers.TabularFormRenderer"
TEMPLATES = [
    {
        "BACKEND": "django.template.backends.django.DjangoTemplates",
        "DIRS": [
            DATA_DIR / "templates",
            BASE_DIR / "templates",
            BASE_DIR / "pretalx" / "templates",
        ],
        "OPTIONS": {
            "context_processors": [
                "django.contrib.auth.context_processors.auth",
                "django.template.context_processors.debug",
                "django.template.context_processors.i18n",
                "django.template.context_processors.media",
                "django.template.context_processors.request",
                "django.template.context_processors.static",
                "django.template.context_processors.tz",
                "django.contrib.messages.context_processors.messages",
                "pretalx.agenda.context_processors.is_html_export",
                "pretalx.common.context_processors.add_events",
                "pretalx.common.context_processors.locale_context",
                "pretalx.common.context_processors.messages",
                "pretalx.common.context_processors.system_information",
                "pretalx.orga.context_processors.orga_events",
            ],
            "loaders": template_loaders,
        },
    }
]

STATICFILES_FINDERS = (
    "django.contrib.staticfiles.finders.FileSystemFinder",
    "django.contrib.staticfiles.finders.AppDirectoriesFinder",
    "compressor.finders.CompressorFinder",
)
static_path = BASE_DIR / "pretalx" / "static"
STATICFILES_DIRS = [static_path] if static_path.exists() else []

# We have some Vue 3 frontend apps which are built with Vite, we need to
# tell Django to collect their compiled output files.
# Note that those apps must be built before running collectstatic.
FRONTEND_DIR = BASE_DIR / "pretalx" / "frontend"
# Note: We must assume that the directory exists,
# because when `collectstatic` was invoked by `rebuild` command,
# it only sees the settings before Vite runs.
STATICFILES_DIRS.append(FRONTEND_DIR / "global-nav-menu" / "dist")

STORAGES = {
    "default": {
        "BACKEND": "django.core.files.storage.FileSystemStorage",
    },
    "staticfiles": {
        "BACKEND": "whitenoise.storage.CompressedManifestStaticFilesStorage",
    },
}

# We need this for Django to detect correctly that our website is served via HTTPS
SECURE_PROXY_SSL_HEADER = ("HTTP_X_FORWARDED_PROTO", "https")

VITE_DEV_SERVER_PORT = 8080
VITE_DEV_SERVER = f"http://localhost:{VITE_DEV_SERVER_PORT}"
VITE_DEV_MODE = DEBUG
VITE_IGNORE = False  # Used to ignore `collectstatic`/`rebuild`


## EXTERNAL APP SETTINGS
with suppress(ImportError):
    from rich.traceback import install

    install(show_locals=True)

with suppress(ImportError):
    import django_extensions  # noqa

    INSTALLED_APPS.append("django_extensions")

if DEBUG:
    with suppress(ImportError):
        from debug_toolbar import settings as toolbar_settings  # noqa

        INTERNAL_IPS = ["127.0.0.1", "0.0.0.0", "::1"]
        INSTALLED_APPS.append("debug_toolbar")
        MIDDLEWARE.append("debug_toolbar.middleware.DebugToolbarMiddleware")
        DEBUG_TOOLBAR_PATCH_SETTINGS = False
        DEBUG_TOOLBAR_CONFIG = {
            "JQUERY_URL": "",
            "DISABLE_PANELS": toolbar_settings.PANELS_DEFAULTS,
        }
COMPRESS_ENABLED = COMPRESS_OFFLINE = not DEBUG
COMPRESS_PRECOMPILERS = (("text/x-scss", "django_libsass.SassCompiler"),)
COMPRESS_FILTERS = {
    "js": ["compressor.filters.jsmin.rJSMinFilter"],
    "css": (
        "compressor.filters.css_default.CssAbsoluteFilter",
        "compressor.filters.cssmin.rCSSMinFilter",
    ),
}

REST_FRAMEWORK = {
    "DEFAULT_RENDERER_CLASSES": ("i18nfield.rest_framework.I18nJSONRenderer",),
    "DEFAULT_AUTHENTICATION_CLASSES": (
        "rest_framework.authentication.TokenAuthentication",
        "rest_framework.authentication.SessionAuthentication",
    ),
    "DEFAULT_PERMISSION_CLASSES": ("pretalx.api.permissions.ApiPermission",),
    "DEFAULT_FILTER_BACKENDS": (
        "rest_framework.filters.SearchFilter",
        "django_filters.rest_framework.DjangoFilterBackend",
    ),
    "DEFAULT_PAGINATION_CLASS": "rest_framework.pagination.LimitOffsetPagination",
    "PAGE_SIZE": 25,
    "SEARCH_PARAM": "q",
    "ORDERING_PARAM": "o",
    "VERSIONING_PARAM": "v",
    "DATETIME_FORMAT": "iso-8601",
    "EXCEPTION_HANDLER": "pretalx.api.exceptions.api_exception_handler",
}
if DEBUG:
    REST_FRAMEWORK["COMPACT_JSON"] = False

WSGI_APPLICATION = "pretalx.wsgi.application"

PRETALX_VERSION = __version__
if DEBUG:
    with suppress(Exception):
        import subprocess

        PRETALX_VERSION = (
            subprocess.check_output(["/usr/bin/git", "describe", "--always", "--tags"])
            .decode()
            .strip()
        )

with suppress(ImportError):
    from .override_settings import *  # noqa

if "--no-pretalx-information" in sys.argv:
    sys.argv.remove("--no-pretalx-information")
else:
    log_initial(
        debug=DEBUG,
        config_files=CONFIG_FILES,
        db_name=db_name,
        db_backend=db_backend,
        log_dir=LOG_DIR,
        plugins=PLUGINS,
    )

EVENTYAY_TICKET_BASE_PATH = config.get(
    "urls", "eventyay-ticket", fallback="http://localhost/tickets/"
)
EVENTYAY_VIDEO_BASE_PATH = config.get(
    "urls", "eventyay-video", fallback="http://localhost/video/"
)

SITE_ID = 1
# for now, customer must verified their email at eventyay-ticket, so this check not required
ACCOUNT_EMAIL_VERIFICATION = "none"
# will take name from eventyay-ticket as username
ACCOUNT_USER_MODEL_USERNAME_FIELD = "name"
# redirect to home page after login with eventyay-ticket
LOGIN_REDIRECT_URL = BASE_PATH
# disable confirm step when using eventyay-ticket to login
# redirect_url as https
ACCOUNT_DEFAULT_HTTP_PROTOCOL = "https"

# OAuth2 Client settings
OAUTH2_PROVIDER = {
    "AUTHORIZE_URL": urljoin(EVENTYAY_TICKET_BASE_PATH, "control/oauth2/authorize/"),
    "ACCESS_TOKEN_URL": urljoin(EVENTYAY_TICKET_BASE_PATH, "control/oauth2/token/"),
    "REDIRECT_URI": urljoin(SITE_URL, f'{BASE_PATH.strip("/")}/oauth2/callback/'),
    "SCOPE": ["profile"],
}
# Set default Application model if using default
OAUTH2_PROVIDER_ACCESS_TOKEN_MODEL = "oauth2_provider.AccessToken"
OAUTH2_PROVIDER_APPLICATION_MODEL = "oauth2_provider.Application"
OAUTH2_PROVIDER_REFRESH_TOKEN_MODEL = "oauth2_provider.RefreshToken"
OAUTH2_PROVIDER_AUTHORIZATION_CODE_MODEL = "oauth2_provider.AuthorizationCode"
OAUTH2_PROVIDER_CLIENT_MODEL = "oauth2_provider.Application"
OAUTH2_PROVIDER_ID_TOKEN_MODEL = "oauth2_provider.IDToken"
SSO_USER_INFO = urljoin(EVENTYAY_TICKET_BASE_PATH, "control/oauth2/user_info/")
# Disable this if you are not using HTTPS
OAUTHLIB_INSECURE_TRANSPORT = True

LOGOUT_REDIRECT_URL = "/"

CORS_ORIGIN_WHITELIST = [EVENTYAY_TICKET_BASE_PATH]
EVENTYAY_SSO_PROVIDER = "eventyay"<|MERGE_RESOLUTION|>--- conflicted
+++ resolved
@@ -497,13 +497,10 @@
         "public_code": "zh",
     },
 }
-<<<<<<< HEAD
 LANGUAGES_RTL = {
     "ar",
     "fa-ir",
 }
-=======
->>>>>>> 0713f856
 
 for section in config.sections():
     # Plugins can add languages, which will not be visible
@@ -535,19 +532,11 @@
 
 ## AUTHENTICATION SETTINGS
 AUTH_USER_MODEL = "person.User"
-<<<<<<< HEAD
-AUTHENTICATION_BACKENDS = (
+DEFAULT_AUTHENTICATION_BACKENDS = [
     "rules.permissions.ObjectPermissionBackend",
     "django.contrib.auth.backends.ModelBackend",
     "pretalx.common.auth.AuthenticationTokenBackend",
     "allauth.account.auth_backends.AuthenticationBackend",
-)
-=======
-LOGIN_URL = "/orga/login"
-DEFAULT_AUTHENTICATION_BACKENDS = [
-    "rules.permissions.ObjectPermissionBackend",
-    "django.contrib.auth.backends.ModelBackend",
-    "pretalx.common.auth.AuthenticationTokenBackend",
 ]
 EXTRA_AUTH_BACKENDS = [
     backend
@@ -557,7 +546,6 @@
     if backend
 ]
 AUTHENTICATION_BACKENDS = DEFAULT_AUTHENTICATION_BACKENDS + EXTRA_AUTH_BACKENDS
->>>>>>> 0713f856
 AUTH_PASSWORD_VALIDATORS = [
     {
         "NAME": "django.contrib.auth.password_validation.UserAttributeSimilarityValidator"
