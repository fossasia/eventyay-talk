import logging
import os
import sys
from contextlib import suppress
from pathlib import Path
from urllib.parse import urlparse, urljoin

from django.contrib.messages import constants as messages
from django.utils.crypto import get_random_string
from django.utils.translation import gettext_lazy as _
from pkg_resources import iter_entry_points

from pretalx import __version__
from pretalx.common.settings.config import build_config
from pretalx.common.text.console import log_initial

config, CONFIG_FILES = build_config()
CONFIG = config

##
# This settings file is rather lengthy. It follows this structure:
# Directories, Apps, Url, Security, Databases, Logging, Email, Caching (and Sessions)
# I18n, Auth, Middleware, Templates and Staticfiles, External Apps
#
# Search for "## {AREA} SETTINGS" to navigate this file
##

DEBUG = config.getboolean("site", "debug")


## DIRECTORY SETTINGS
BASE_DIR = Path(config.get("filesystem", "base"))
DATA_DIR = Path(
    config.get(
        "filesystem",
        "data",
        fallback=os.environ.get("PRETALX_DATA_DIR", BASE_DIR / "data"),
    )
)
LOG_DIR = Path(config.get("filesystem", "logs", fallback=DATA_DIR / "logs"))
MEDIA_ROOT = Path(config.get("filesystem", "media", fallback=DATA_DIR / "media"))
STATIC_ROOT = Path(
    config.get(
        "filesystem",
        "static",
        fallback=BASE_DIR / "static.dist",
    )
)
IS_HTML_EXPORT = False
HTMLEXPORT_ROOT = Path(
    config.get(
        "filesystem",
        "htmlexport",
        fallback=DATA_DIR / "htmlexport",
    )
)

for directory in (BASE_DIR, DATA_DIR, LOG_DIR, MEDIA_ROOT, HTMLEXPORT_ROOT):
    directory.mkdir(parents=True, exist_ok=True)


## APP SETTINGS
DJANGO_APPS = [
    "django.contrib.auth",
    "django.contrib.contenttypes",
    "django.contrib.sessions",
    "django.contrib.messages",
    "django.contrib.staticfiles",
    "django.contrib.humanize",
    "django.contrib.sites",
]
EXTERNAL_APPS = [
    "compressor",
    "djangoformsetjs",
    "django_filters",
    "django_pdb",
    "jquery",
    "rest_framework.authtoken",
    "rules",
    "allauth",
    "allauth.account",
    "allauth.socialaccount",
    "oauth2_provider",
]
LOCAL_APPS = [
    "pretalx.api",
    "pretalx.common",
    "pretalx.event",
    "pretalx.mail",
    "pretalx.person",
    "pretalx.schedule",
    "pretalx.submission",
    "pretalx.agenda",
    "pretalx.cfp",
    "pretalx.orga",
    "pretalx.eventyay_common",
]
FALLBACK_APPS = [
    "django.forms",
    "rest_framework",
]
INSTALLED_APPS = DJANGO_APPS + EXTERNAL_APPS + LOCAL_APPS + FALLBACK_APPS

PLUGINS = []
for entry_point in iter_entry_points(group="pretalx.plugin", name=None):
    PLUGINS.append(entry_point.module_name)
    INSTALLED_APPS.append(entry_point.module_name)

CORE_MODULES = LOCAL_APPS + [
    module for module in config.get("site", "core_modules").split(",") if module
]


## PLUGIN SETTINGS
PLUGIN_SETTINGS = {}
for section in config.sections():
    if section.startswith("plugin:"):
        PLUGIN_SETTINGS[section[len("plugin:") :]] = dict(config.items(section))


## URL SETTINGS
SITE_URL = config.get("site", "url", fallback="http://localhost")
SITE_NETLOC = urlparse(SITE_URL).netloc
ALLOWED_HOSTS = [
    "*"
]  # We have our own security middleware to allow for custom event URLs
ROOT_URLCONF = "pretalx.urls"
BASE_PATH = config.get("site", "base_path", fallback="")
FORCE_SCRIPT_NAME = BASE_PATH
STATIC_URL = config.get("site", "static", fallback=BASE_PATH + "/static/")
MEDIA_URL = config.get("site", "media", fallback=BASE_PATH + "/media/")
FILE_UPLOAD_DIRECTORY_PERMISSIONS = 0o755
FILE_UPLOAD_DEFAULT_LIMIT = int(config.get("files", "upload_limit")) * 1024 * 1024
IMAGE_DEFAULT_MAX_WIDTH = 1920
IMAGE_DEFAULT_MAX_HEIGHT = 1080
DATA_UPLOAD_MAX_NUMBER_FIELDS = 10000


## SECURITY SETTINGS
SECURE_BROWSER_XSS_FILTER = True
SECURE_CONTENT_TYPE_NOSNIFF = True
SECURE_REFERRER_POLICY = "strict-origin-when-cross-origin"


def merge_csp(*options, config=None):
    result = list(options)
    if config:
        result += config.split(",")
    return tuple(result)


CSP_DEFAULT_SRC = merge_csp("'self'", config=config.get("site", "csp"))
CSP_SCRIPT_SRC = merge_csp("'self'", config=config.get("site", "csp_script"))
CSP_STYLE_SRC = merge_csp(
    "'self'", "'unsafe-inline'", config=config.get("site", "csp_style")
)
CSP_IMG_SRC = merge_csp("'self'", "data:", config=config.get("site", "csp_img"))
CSP_BASE_URI = ("'none'",)
CSP_FORM_ACTION = merge_csp("'self'", config=config.get("site", "csp_form"))

CSRF_COOKIE_NAME = "pretalx_csrftoken"
CSRF_TRUSTED_ORIGINS = [SITE_URL]
CSRF_COOKIE_SECURE = True
CSRF_COOKIE_HTTPONLY = False

SESSION_COOKIE_NAME = "pretalx_session"
SESSION_COOKIE_HTTPONLY = True
if config.get("site", "cookie_domain"):
    SESSION_COOKIE_DOMAIN = CSRF_COOKIE_DOMAIN = config.get("site", "cookie_domain")

SESSION_COOKIE_SECURE = config.getboolean(
    "site", "https", fallback=SITE_URL.startswith("https:")
)

if config.has_option("site", "secret"):
    SECRET_KEY = config.get("site", "secret")
else:
    SECRET_FILE = DATA_DIR / ".secret"
    if SECRET_FILE.exists():
        with SECRET_FILE.open() as f:
            SECRET_KEY = f.read().strip()
    else:
        chars = "abcdefghijklmnopqrstuvwxyz0123456789!@#$%^&*(-_=+)"
        SECRET_KEY = get_random_string(50, chars)
        with SECRET_FILE.open(mode="w") as f:
            SECRET_FILE.chmod(0o600)
            with suppress(Exception):  # chown is not available on all platforms
                os.chown(SECRET_FILE, os.getuid(), os.getgid())
            f.write(SECRET_KEY)

## TASK RUNNER SETTINGS
HAS_CELERY = bool(config.get("celery", "broker", fallback=None))
if HAS_CELERY:
    CELERY_BROKER_URL = config.get("celery", "broker")
    CELERY_BROKER_CONNECTION_RETRY_ON_STARTUP = True
    CELERY_RESULT_BACKEND = config.get("celery", "backend")
    CELERY_RESULT_BACKEND_THREAD_SAFE = True
else:
    CELERY_TASK_ALWAYS_EAGER = True

## DATABASE SETTINGS
db_backend = config.get("database", "backend")
db_name = config.get("database", "name", fallback=str(DATA_DIR / "db.sqlite3"))
DATABASES = {
    "default": {
        "ENGINE": "django.db.backends." + db_backend,
        "NAME": db_name,
        "USER": config.get("database", "user"),
        "PASSWORD": config.get("database", "password"),
        "HOST": config.get("database", "host"),
        "PORT": config.get("database", "port"),
        "CONN_MAX_AGE": 0 if db_backend == "sqlite3" else 120,
        "CONN_HEALTH_CHECKS": db_backend != "sqlite3",
        "OPTIONS": (
            {"init_command": "PRAGMA synchronous=3; PRAGMA cache_size=2000;"}
            if db_backend == "sqlite3"
            else {}
        ),
        "TEST": {},
    }
}
DEFAULT_AUTO_FIELD = "django.db.models.AutoField"


## LOGGING SETTINGS
loglevel = "DEBUG" if DEBUG else "INFO"
LOGGING = {
    "version": 1,
    "disable_existing_loggers": False,
    "formatters": {
        "default": {
            "format": "%(levelname)s %(asctime)s %(name)s %(module)s %(message)s"
        }
    },
    "handlers": {
        "console": {
            "level": loglevel,
            "class": "logging.StreamHandler",
            "formatter": "default",
        },
        "file": {
            "level": loglevel,
            "class": "logging.FileHandler",
            "filename": LOG_DIR / "pretalx.log",
            "formatter": "default",
        },
        "null": {
            "class": "logging.NullHandler",
        },
    },
    "loggers": {
        "": {"handlers": ["file", "console"], "level": loglevel, "propagate": True},
        "rules": {
            "handlers": ["file", "console"],
            "level": "INFO",
            "propagate": True,
        },
        "django.request": {
            "handlers": ["file", "console"],
            "level": "ERROR",  # Otherwise, we log 404s at WARNING/whatever, which sucks
            "propagate": False,
        },
        "django.security": {
            "handlers": ["file", "console"],
            "level": loglevel,
            "propagate": True,
        },
        "django.security.DisallowedHost": {
            "handlers": ["null"],
            "propagate": False,
        },
        "django.db.backends": {
            "handlers": ["file", "console"],
            "level": "INFO",  # Do not output all the queries
            "propagate": True,
        },
    },
}
logging.getLogger("MARKDOWN").setLevel(logging.WARNING)

email_level = config.get("logging", "email_level", fallback="ERROR") or "ERROR"
emails = config.get("logging", "email", fallback="").split(",")
DEFAULT_EXCEPTION_REPORTER = "pretalx.common.exceptions.PretalxExceptionReporter"
MANAGERS = ADMINS = [(email, email) for email in emails if email]
if ADMINS:
    LOGGING["handlers"]["mail_admins"] = {
        "level": email_level,
        "class": "pretalx.common.exceptions.PretalxAdminEmailHandler",
    }
    LOGGING["loggers"]["django.request"]["handlers"].append("mail_admins")


## EMAIL SETTINGS
MAIL_FROM = SERVER_EMAIL = DEFAULT_FROM_EMAIL = config.get("mail", "from")
if DEBUG:
    EMAIL_BACKEND = "django.core.mail.backends.console.EmailBackend"
else:
    EMAIL_HOST = config.get("mail", "host")
    EMAIL_PORT = config.get("mail", "port")
    EMAIL_HOST_USER = config.get("mail", "user")
    EMAIL_HOST_PASSWORD = config.get("mail", "password")
    EMAIL_USE_TLS = config.getboolean("mail", "tls")
    EMAIL_USE_SSL = config.getboolean("mail", "ssl")


## CACHE SETTINGS
CACHES = {"default": {"BACKEND": "django.core.cache.backends.dummy.DummyCache"}}
REAL_CACHE_USED = False
SESSION_ENGINE = None

HAS_MEMCACHED = bool(os.getenv("PRETALX_MEMCACHE", ""))
if HAS_MEMCACHED:
    REAL_CACHE_USED = True
    CACHES["default"] = {
        "BACKEND": "django.core.cache.backends.memcached.PyLibMCCache",
        "LOCATION": os.getenv("PRETALX_MEMCACHE"),
    }

HAS_REDIS = config.get("redis", "location") != "False"
if HAS_REDIS:
    CACHES["redis"] = {
        "BACKEND": "django.core.cache.backends.redis.RedisCache",
        "LOCATION": config.get("redis", "location"),
    }
    CACHES["redis_sessions"] = {
        "BACKEND": "django.core.cache.backends.redis.RedisCache",
        "LOCATION": config.get("redis", "location"),
        "TIMEOUT": 3600 * 24 * 30,
    }
    if not HAS_MEMCACHED:
        CACHES["default"] = CACHES["redis"]
        REAL_CACHE_USED = True

    if config.getboolean("redis", "session"):
        SESSION_ENGINE = "django.contrib.sessions.backends.cache"
        SESSION_CACHE_ALIAS = "redis_sessions"

if not SESSION_ENGINE:
    if REAL_CACHE_USED:
        SESSION_ENGINE = "django.contrib.sessions.backends.cached_db"
    else:
        SESSION_ENGINE = "django.contrib.sessions.backends.db"

MESSAGE_STORAGE = "django.contrib.messages.storage.session.SessionStorage"
MESSAGE_TAGS = {
    messages.INFO: "info",
    messages.ERROR: "danger",
    messages.WARNING: "warning",
    messages.SUCCESS: "success",
}


## I18N SETTINGS
USE_I18N = True
TIME_ZONE = config.get("locale", "time_zone")
LOCALE_PATHS = (Path(__file__).resolve().parent / "locale",)
FORMAT_MODULE_PATH = ["pretalx.common.formats"]

LANGUAGE_CODE = config.get("locale", "language_code")
LANGUAGE_COOKIE_NAME = "pretalx_language"
LANGUAGES_INFORMATION = {
    "en": {
        "name": _("English"),
        "natural_name": "English",
        "official": True,
        "percentage": 100,
    },
    "de": {
        "name": _("German"),
        "natural_name": "Deutsch",
        "official": True,
        "percentage": 100,
        "path": "de_DE",
    },
    "de-formal": {
        "name": _("German (formal)"),
        "natural_name": "Deutsch",
        "official": True,
        "percentage": 100,
        "public_code": "de",
        "path": "de_Formal",
    },
    "ar": {
        "name": _("Arabic"),
        "natural_name": "اَلْعَرَبِيَّةُ",
        "official": False,
        "percentage": 72,
    },
    "cs": {
        "name": _("Czech"),
        "natural_name": "Čeština",
        "official": False,
        "percentage": 91,
    },
    "el": {
        "name": _("Greek"),
        "natural_name": "Ελληνικά",
        "official": False,
        "percentage": 84,
    },
    "es": {
        "name": _("Spanish"),
        "natural_name": "Español",
        "official": False,
        "percentage": 74,
    },
    "fa-ir": {
        "name": _("Persian"),
        "natural_name": "قارسی",
        "official": False,
        "percentage": 99,
        "path": "fa_IR",
        "public_code": "fa_IR",
    },
    "fr": {
        "name": _("French"),
        "natural_name": "Français",
        "official": False,
        "percentage": 91,
        "path": "fr_FR",
    },
    "it": {
        "name": _("Italian"),
        "natural_name": "Italiano",
        "official": False,
        "percentage": 100,
    },
    "ja-jp": {
        "name": _("Japanese"),
        "natural_name": "日本語",
        "official": False,
        "percentage": 64,
        "public_code": "jp",
    },
    "nl": {
        "name": _("Dutch"),
        "natural_name": "Nederlands",
        "official": False,
        "percentage": 92,
    },
    "pl": {
        "name": _("Polish"),
        "natural_name": "Polski",
        "official": False,
        "percentage": 100,
    },
    "pt-br": {
        "name": _("Brasilian Portuguese"),
        "natural_name": "Português brasileiro",
        "official": False,
        "percentage": 100,
        "public_code": "pt",
    },
    "pt-pt": {
        "name": _("Portuguese"),
        "natural_name": "Português",
        "official": False,
        "percentage": 83,
        "public_code": "pt",
    },
<<<<<<< HEAD
    "ru": {
        "name": _("Russian"),
        "natural_name": "Русский",
        "official": True,
        "percentage": 0,
    },
    "sw": {
        "name": _("Swahili"),
        "natural_name": "Kiswahili",
        "official": False,
        "percentage": 0,
    },
    "ua": {
        "name": _("Ukrainian"),
        "natural_name": "Українська",
        "official": True,
        "percentage": 0,
=======
    "vi": {
        "name": _("Vietnamese"),
        "natural_name": "người Việt",
        "official": False,
        "percentage": 72,
>>>>>>> c2eb0b61
    },
    "zh-hant": {
        "name": _("Traditional Chinese (Taiwan)"),
        "natural_name": "漢語",
        "official": False,
        "percentage": 62,
        "public_code": "zh",
    },
    "zh-hans": {
        "name": _("Simplified Chinese"),
        "natural_name": "简体中文",
        "official": False,
        "percentage": 80,
        "public_code": "zh",
    },
}
LANGUAGES_RTL = {
    "ar",
    "fa-ir",
}

for section in config.sections():
    # Plugins can add languages, which will not be visible
    # without the providing plugin being activated
    if section.startswith("language:"):
        language_code = section[len("language:") :]
        LANGUAGES_INFORMATION[language_code] = {
            "name": config.get(section, "name"),
            "public_code": config.get(section, "public_code", fallback=None)
            or language_code,
            "natural_name": config.get(section, "name"),
            "visible": False,
            "official": False,
            "percentage": None,
        }


for code, language in LANGUAGES_INFORMATION.items():
    language["code"] = code

LANGUAGES = [
    (language["code"], language["name"]) for language in LANGUAGES_INFORMATION.values()
]

# Only used in Python code. Changing this value will still leave most of the
# frontend using the default colour, but this makes sure that the backend
# uses one consistent value.
DEFAULT_EVENT_PRIMARY_COLOR = "#2185d0"

## AUTHENTICATION SETTINGS
AUTH_USER_MODEL = "person.User"
AUTHENTICATION_BACKENDS = (
    "rules.permissions.ObjectPermissionBackend",
    "django.contrib.auth.backends.ModelBackend",
    "pretalx.common.auth.AuthenticationTokenBackend",
    "allauth.account.auth_backends.AuthenticationBackend",
)
AUTH_PASSWORD_VALIDATORS = [
    {
        "NAME": "django.contrib.auth.password_validation.UserAttributeSimilarityValidator"
    },
    {"NAME": "django.contrib.auth.password_validation.MinimumLengthValidator"},
    {"NAME": "django.contrib.auth.password_validation.CommonPasswordValidator"},
    {"NAME": "django.contrib.auth.password_validation.NumericPasswordValidator"},
]
PASSWORD_HASHERS = [
    "django.contrib.auth.hashers.Argon2PasswordHasher",
    "django.contrib.auth.hashers.PBKDF2PasswordHasher",
    "django.contrib.auth.hashers.PBKDF2SHA1PasswordHasher",
    "django.contrib.auth.hashers.BCryptSHA256PasswordHasher",
    "django.contrib.auth.hashers.ScryptPasswordHasher",
]


## MIDDLEWARE SETTINGS
MIDDLEWARE = [
    "django.middleware.security.SecurityMiddleware",  # Security first
    "whitenoise.middleware.WhiteNoiseMiddleware",  # Next up: static files
    "django.middleware.common.CommonMiddleware",  # Set some sensible defaults, now, before responses are modified
    "pretalx.common.middleware.SessionMiddleware",  # Add session handling
    "django.contrib.auth.middleware.AuthenticationMiddleware",  # Uses sessions
    "pretalx.common.auth.AuthenticationTokenMiddleware",  # Make auth tokens work
    "csp.middleware.CSPMiddleware",  # Modifies/sets CSP headers
    "pretalx.common.middleware.MultiDomainMiddleware",  # Check which host is used and if it is valid
    "pretalx.common.middleware.EventPermissionMiddleware",  # Sets locales, request.event, available events, etc.
    "pretalx.common.middleware.CsrfViewMiddleware",  # Protect against CSRF attacks before forms/data are processed
    "django.contrib.messages.middleware.MessageMiddleware",  # Uses sessions
    "django.middleware.clickjacking.XFrameOptionsMiddleware",  # Protects against clickjacking
    "allauth.account.middleware.AccountMiddleware",  # Adds account information to the request
]


## TEMPLATE AND STATICFILES SETTINGS
template_loaders = (
    "django.template.loaders.filesystem.Loader",
    "django.template.loaders.app_directories.Loader",
)
if not DEBUG:
    template_loaders = (("django.template.loaders.cached.Loader", template_loaders),)

FORM_RENDERER = "pretalx.common.forms.renderers.TabularFormRenderer"
TEMPLATES = [
    {
        "BACKEND": "django.template.backends.django.DjangoTemplates",
        "DIRS": [
            DATA_DIR / "templates",
            BASE_DIR / "templates",
            BASE_DIR / "pretalx" / "templates",
        ],
        "OPTIONS": {
            "context_processors": [
                "django.contrib.auth.context_processors.auth",
                "django.template.context_processors.debug",
                "django.template.context_processors.i18n",
                "django.template.context_processors.media",
                "django.template.context_processors.request",
                "django.template.context_processors.static",
                "django.template.context_processors.tz",
                "django.contrib.messages.context_processors.messages",
                "pretalx.agenda.context_processors.is_html_export",
                "pretalx.common.context_processors.add_events",
                "pretalx.common.context_processors.locale_context",
                "pretalx.common.context_processors.messages",
                "pretalx.common.context_processors.system_information",
                "pretalx.orga.context_processors.orga_events",
            ],
            "loaders": template_loaders,
        },
    }
]

STATICFILES_FINDERS = (
    "django.contrib.staticfiles.finders.FileSystemFinder",
    "django.contrib.staticfiles.finders.AppDirectoriesFinder",
    "compressor.finders.CompressorFinder",
)
static_path = BASE_DIR / "pretalx" / "static"
STATICFILES_DIRS = [static_path] if static_path.exists() else []

# We have some Vue 3 frontend apps which are built with Vite, we need to
# tell Django to collect their compiled output files.
# Note that those apps must be built before running collectstatic.
FRONTEND_DIR = BASE_DIR / "pretalx" / "frontend"
# Note: We must assume that the directory exists,
# because when `collectstatic` was invoked by `rebuild` command,
# it only sees the settings before Vite runs.
STATICFILES_DIRS.append(FRONTEND_DIR / "global-nav-menu" / "dist")

STORAGES = {
    "default": {
        "BACKEND": "django.core.files.storage.FileSystemStorage",
    },
    "staticfiles": {
        "BACKEND": "whitenoise.storage.CompressedManifestStaticFilesStorage",
    },
}

# We need this for Django to detect correctly that our website is served via HTTPS
SECURE_PROXY_SSL_HEADER = ("HTTP_X_FORWARDED_PROTO", "https")

VITE_DEV_SERVER_PORT = 8080
VITE_DEV_SERVER = f"http://localhost:{VITE_DEV_SERVER_PORT}"
VITE_DEV_MODE = DEBUG
VITE_IGNORE = False  # Used to ignore `collectstatic`/`rebuild`


## EXTERNAL APP SETTINGS
with suppress(ImportError):
    from rich.traceback import install

    install(show_locals=True)

with suppress(ImportError):
    import django_extensions  # noqa

    INSTALLED_APPS.append("django_extensions")

if DEBUG:
    with suppress(ImportError):
        from debug_toolbar import settings as toolbar_settings  # noqa

        INTERNAL_IPS = ["127.0.0.1", "0.0.0.0", "::1"]
        INSTALLED_APPS.append("debug_toolbar")
        MIDDLEWARE.append("debug_toolbar.middleware.DebugToolbarMiddleware")
        DEBUG_TOOLBAR_PATCH_SETTINGS = False
        DEBUG_TOOLBAR_CONFIG = {
            "JQUERY_URL": "",
            "DISABLE_PANELS": toolbar_settings.PANELS_DEFAULTS,
        }
COMPRESS_ENABLED = COMPRESS_OFFLINE = not DEBUG
COMPRESS_PRECOMPILERS = (("text/x-scss", "django_libsass.SassCompiler"),)
COMPRESS_FILTERS = {
    "js": ["compressor.filters.jsmin.rJSMinFilter"],
    "css": (
        "compressor.filters.css_default.CssAbsoluteFilter",
        "compressor.filters.cssmin.rCSSMinFilter",
    ),
}

REST_FRAMEWORK = {
    "DEFAULT_RENDERER_CLASSES": (
        "i18nfield.rest_framework.I18nJSONRenderer",
        "rest_framework.renderers.BrowsableAPIRenderer",
    ),
    "DEFAULT_AUTHENTICATION_CLASSES": (
        "rest_framework.authentication.TokenAuthentication",
        "rest_framework.authentication.SessionAuthentication",
    ),
    "DEFAULT_PERMISSION_CLASSES": ("pretalx.api.permissions.ApiPermission",),
    "DEFAULT_FILTER_BACKENDS": (
        "rest_framework.filters.SearchFilter",
        "django_filters.rest_framework.DjangoFilterBackend",
    ),
    "DEFAULT_PAGINATION_CLASS": "rest_framework.pagination.LimitOffsetPagination",
    "PAGE_SIZE": 25,
    "SEARCH_PARAM": "q",
    "ORDERING_PARAM": "o",
    "VERSIONING_PARAM": "v",
    "DATETIME_FORMAT": "iso-8601",
}
if DEBUG:
    REST_FRAMEWORK["COMPACT_JSON"] = False

WSGI_APPLICATION = "pretalx.wsgi.application"

PRETALX_VERSION = __version__
if DEBUG:
    with suppress(Exception):
        import subprocess

        PRETALX_VERSION = (
            subprocess.check_output(["/usr/bin/git", "describe", "--always", "--tags"])
            .decode()
            .strip()
        )

with suppress(ImportError):
    from .override_settings import *  # noqa

if "--no-pretalx-information" in sys.argv:
    sys.argv.remove("--no-pretalx-information")
else:
    log_initial(
        debug=DEBUG,
        config_files=CONFIG_FILES,
        db_name=db_name,
        db_backend=db_backend,
        log_dir=LOG_DIR,
        plugins=PLUGINS,
    )

EVENTYAY_TICKET_BASE_PATH = config.get(
    "urls", "eventyay-ticket", fallback="http://localhost/tickets/"
)
EVENTYAY_VIDEO_BASE_PATH = config.get(
    "urls", "eventyay-video", fallback="http://localhost/video/"
)

SITE_ID = 1
# for now, customer must verified their email at eventyay-ticket, so this check not required
ACCOUNT_EMAIL_VERIFICATION = "none"
# will take name from eventyay-ticket as username
ACCOUNT_USER_MODEL_USERNAME_FIELD = "name"
# redirect to home page after login with eventyay-ticket
LOGIN_REDIRECT_URL = BASE_PATH
# disable confirm step when using eventyay-ticket to login
# redirect_url as https
ACCOUNT_DEFAULT_HTTP_PROTOCOL = "https"

# OAuth2 Client settings
OAUTH2_PROVIDER = {
    "AUTHORIZE_URL": urljoin(EVENTYAY_TICKET_BASE_PATH, "control/oauth2/authorize/"),
    "ACCESS_TOKEN_URL": urljoin(EVENTYAY_TICKET_BASE_PATH, "control/oauth2/token/"),
    "REDIRECT_URI": urljoin(SITE_URL, f'{BASE_PATH.strip("/")}/oauth2/callback/'),
    "SCOPE": ["profile"],
}
# Set default Application model if using default
OAUTH2_PROVIDER_ACCESS_TOKEN_MODEL = "oauth2_provider.AccessToken"
OAUTH2_PROVIDER_APPLICATION_MODEL = "oauth2_provider.Application"
OAUTH2_PROVIDER_REFRESH_TOKEN_MODEL = "oauth2_provider.RefreshToken"
OAUTH2_PROVIDER_AUTHORIZATION_CODE_MODEL = "oauth2_provider.AuthorizationCode"
OAUTH2_PROVIDER_CLIENT_MODEL = "oauth2_provider.Application"
OAUTH2_PROVIDER_ID_TOKEN_MODEL = "oauth2_provider.IDToken"
SSO_USER_INFO = urljoin(EVENTYAY_TICKET_BASE_PATH, "control/oauth2/user_info/")
# Disable this if you are not using HTTPS
OAUTHLIB_INSECURE_TRANSPORT = True

LOGOUT_REDIRECT_URL = "/"

CORS_ORIGIN_WHITELIST = [EVENTYAY_TICKET_BASE_PATH]
EVENTYAY_SSO_PROVIDER = "eventyay"<|MERGE_RESOLUTION|>--- conflicted
+++ resolved
@@ -458,7 +458,6 @@
         "percentage": 83,
         "public_code": "pt",
     },
-<<<<<<< HEAD
     "ru": {
         "name": _("Russian"),
         "natural_name": "Русский",
@@ -476,13 +475,12 @@
         "natural_name": "Українська",
         "official": True,
         "percentage": 0,
-=======
+    },
     "vi": {
         "name": _("Vietnamese"),
-        "natural_name": "người Việt",
+        "natural_name": "Tiếng Việt",
         "official": False,
         "percentage": 72,
->>>>>>> c2eb0b61
     },
     "zh-hant": {
         "name": _("Traditional Chinese (Taiwan)"),
