--- conflicted
+++ resolved
@@ -140,13 +140,6 @@
 }
 
 JS_REGEX = re.compile(r"(?<!\w)(" + "|".join(date_conversion_to_moment.keys()) + r")\b")
-<<<<<<< HEAD
-
-to_javascript_re = re.compile(
-    r"(?<!\w)(" + "|".join(date_conversion_to_moment.keys()) + r")\b"
-)
-=======
->>>>>>> e4449e64
 
 
 def get_javascript_format(format_name):
