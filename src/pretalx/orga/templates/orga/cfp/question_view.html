--- conflicted
+++ resolved
@@ -22,24 +22,15 @@
 {% endblock scripts %}
 
 {% block content %}
-<<<<<<< HEAD
     <div id="main-title" class="d-md-flex justify-content-between">
         <h2>
-            {% translate "Questions" %}
+            {{ phrases.cfp.custom_fields }}
             <span class="dialog-anchor" data-target="#info-dialog" data-toggle="dialog">
                 <i class="fa fa-question-circle-o text-info"></i>
             </span>
         </h2>
         {% include "orga/event/component_link.html" %}
     </div>
-=======
-    <h2>
-        {{ phrases.cfp.custom_fields }}
-        <span class="dialog-anchor" data-target="#info-dialog" data-toggle="dialog">
-            <i class="fa fa-question-circle-o text-info"></i>
-        </span>
-    </h2>
->>>>>>> c2eb0b61
     <dialog id="info-dialog">
         <div class="alert alert-info">
             {% blocktranslate trimmed %}
