--- conflicted
+++ resolved
@@ -24,26 +24,16 @@
 {% endblock scripts %}
 
 {% block content %}
-<<<<<<< HEAD
     <div id="main-title" class="d-md-flex justify-content-between">
         <h2>
             {% if form.instance.question %}
-                {% translate "Question" %}: {{ form.instance.question }}
+                {% translate "Custom field" %}: {{ form.instance.question }}
             {% else %}
-                {% translate "New question" %}
+                {% translate "New custom field" %}
             {% endif %}
         </h2>
         {% include "orga/event/component_link.html" %}
     </div>
-=======
-    <h2>
-        {% if form.instance.question %}
-            {% translate "Custom field" %}: {{ form.instance.question }}
-        {% else %}
-            {% translate "New custom field" %}
-        {% endif %}
-    </h2>
->>>>>>> c2eb0b61
     <form method="post" enctype="multipart/form-data">
         {% csrf_token %}
         {% include "common/forms/errors.html" %}
