--- conflicted
+++ resolved
@@ -77,11 +77,6 @@
         {% if form.avatar %}
             {% include "common/avatar.html" with user=form.instance.user form=form %}
         {% endif %}
-<<<<<<< HEAD
-        {% if form.avatar_source %}{{ form.avatar_source.as_field_group }}{% endif %}
-        {% if form.avatar_license %}{{ form.avatar_license.as_field_group }}{% endif %}
-=======
->>>>>>> e4449e64
 
         {% if form.biography %}
             {{ form.biography.as_field_group }}
