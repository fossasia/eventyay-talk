--- conflicted
+++ resolved
@@ -15,24 +15,15 @@
 {% endblock scripts %}
 
 {% block settings_content %}
-<<<<<<< HEAD
     <div id="main-title" class="d-md-flex justify-content-between">
-        <h2>
-            {% translate "Widget settings" %}
-            <span class="dialog-anchor" data-target="#info-dialog" data-toggle="dialog">
-                <i class="fa fa-question-circle-o text-info"></i>
-            </span>
-        </h2>
-        {% include "orga/event/component_link.html" %}
-    </div>
-=======
     <h2>
         {% translate "Widget settings" %}
         <span data-dialog-target="#info-dialog" data-toggle="dialog">
             <i class="fa fa-question-circle-o text-info"></i>
         </span>
     </h2>
->>>>>>> d6bdf9b8
+    {% include "orga/event/component_link.html" %}
+    </div>
     <dialog id="info-dialog">
         <div class="alert alert-info flip ml-auto">
             {% blocktranslate trimmed %}
