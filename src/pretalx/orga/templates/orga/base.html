--- conflicted
+++ resolved
@@ -26,168 +26,6 @@
 
         {% include "common/includes/favicon.html" %}
 
-<<<<<<< HEAD
-    {% compress css %}
-      <link rel="stylesheet" type="text/css" href="{% static "vendored/choices/choices.min.css" %}" />
-      <link rel="stylesheet" type="text/x-scss" href="{% static "vendored/forkawesome/scss/fork-awesome.scss" %}" />
-      <link rel="stylesheet" type="text/css" href="{% static "common/css/_reset.css" %}" />
-      <link rel="stylesheet" type="text/css" href="{% static "common/css/base.css" %}" />
-      <link rel="stylesheet" type="text/css" href="{% static "common/css/_variables.css" %}" />
-      <link rel="stylesheet" type="text/css" href="{% static "common/css/_fonts.css" %}" />
-      <link rel="stylesheet" type="text/css" href="{% static "common/css/_forms.css" %}" />
-      <link rel="stylesheet" type="text/css" href="{% static "common/css/_tooltip.css" %}" />
-      <link rel="stylesheet" type="text/css" href="{% static "common/css/availabilities.css" %}" />
-      <link rel="stylesheet" type="text/css" href="{% static "common/css/tabs.css" %}" />
-      <link rel="stylesheet" type="text/css" href="{% static "common/css/_stages.css" %}" />
-      <link rel="stylesheet" type="text/css" href="{% static "common/css/avatar.css" %}" />
-      <link rel="stylesheet" type="text/css" href="{% static "common/css/_dropdown.css" %}" />
-      <link rel="stylesheet" type="text/css" href="{% static "common/css/_rtl.css" %}" />
-      <link rel="stylesheet" type="text/css" href="{% static "common/css/_pretalx.css" %}" />
-      <link rel="stylesheet" type="text/css" href="{% static "orga/css/_flags.css" %}" />
-      <link rel="stylesheet" type="text/css" href="{% static "orga/css/_layout.css" %}" />
-      <link rel="stylesheet" type="text/css" href="{% static "orga/css/_rtl.css" %}" />
-    {% endcompress %}
-    <link rel="stylesheet" crossorigin href="{% static 'css/global-nav-menu.index.css' %}" />
-    {% if request.event and request.event.primary_color %}<link rel="stylesheet" type="text/css" href="{{ request.event.urls.settings_css }}?target=orga" />{% endif %}
-    {% block stylesheets %}{% endblock stylesheets %}
-    {% compress js %}
-      <script defer src="{% static "common/js/base.js" %}"></script>
-      <script defer src="{% static "common/js/collapse.js" %}"></script>
-      <script defer src="{% static "orga/js/main.js" %}"></script>
-      <script defer src="{% static "orga/js/typeahead.js" %}"></script>
-      <script defer src="{% static "vendored/choices/choices.min.js" %}"></script>
-      <script defer src="{% static "vendored/marked.min.js" %}"></script> {# required by formtools.js #}
-      <script defer src="{% static "vendored/purify.min.js" %}"></script> {# required by formtools.js #}
-      <script defer src="{% static "common/js/formTools.js" %}"></script>
-      <script defer src="{% static "orga/js/sidebar.js" %}"></script>
-    {% endcompress %}
-    <script type="module" src="{% static 'js/global-nav-menu.js' %}"></script>
-    {% block scripts %}{% endblock scripts %}
-    {{ html_head|safe }}
-  </head>
-  <body data-datetimeformat="{{ js_datetime_format }}" data-dateformat="{{ js_date_format }}" data-datetimelocale="{{ js_locale }}">
-    <nav class="navbar">
-      <ul class="navbar-nav d-block">
-        <li class="nav-item">
-          <a class="nav-link" data-toggle="sidebar" href="#" id="sidebar-toggle">
-            <i class="fa fa-bars fa-lg"></i>
-          </a>
-        </li>
-      </ul>
-      <a class="navbar-brand" href="{% url "orga:event.list" %}">
-        <img loading="lazy" src="{% static "common/img/icons/icon.svg" %}" alt="{% translate "The {{ site_config.name }} logo" %}">
-        {{ site_config.name }}
-      </a>
-      <div class="navbar-collapse" id="navbartoggle">
-        <ul class="navbar-nav mr-auto flip">
-          {% if request.event %}
-            <li class="nav-item">
-              {% if request.event.custom_domain and not request.event.is_public %}
-                <form action="{{ request.event.urls.auth.full }}"
-                      method="post"
-                      target="_blank"
-                      class="mobile-navbar-view-form d-flex align-items-center">
-                  <input type="hidden" value="{{ new_session }}" name="session">
-                  <input type="hidden" value="{{ go_to_target }}" name="target">
-                  <button type="submit" class="btn btn-link navbar-toggle pl-2">
-                    <i class="fa fa-eye mr-1"></i>
-                    {% translate "View event" %}
-                  </button>
-                </form>
-              {% else %}
-                <a class="nav-link d-flex align-items-center"
-                   target="_blank"
-                   rel="noopener"
-                   href="{% if go_to_target == "schedule" %}{{ request.event.urls.schedule }}{% else %}{{ request.event.cfp.urls.public }}{% endif %}">
-                  <i class="fa fa-eye mr-2 mt-0"></i>
-                  {% translate "View event" %}
-                </a>
-              {% endif %}
-            </li>
-          {% endif %}
-        </ul>
-      </div>
-      <ul class="navbar-nav">
-        {% if warning_update_available %}
-          <li class="nav-item">
-            <a href="{% url "orga:admin.update" %}" class="text-danger nav-link">
-              <i class="fa fa-bell"></i>
-            </a>
-          </li>
-        {% endif %}
-        {% block navbar_right %}{% endblock navbar_right %}
-        <li class="nav-item d-none d-md-block">
-          <a class="nav-link active" href="{% url "orga:user.view" %}">
-            <i class="fa fa-user"></i>
-            {{ request.user.get_display_name }}
-          </a>
-          <div id='global-nav-menu' class='d-inline-block' />
-        </li>
-        <li class="nav-item">
-          <form action="{% url "orga:logout" %}" method="post">
-            {% csrf_token %}
-            <button class="nav-link active" type="submit">
-              <i class="fa fa-sign-out"></i>
-            </button>
-          </form>
-        </li>
-      </ul>
-    </nav>
-    {% if request.user.is_superuser %}
-      <div class="global-top-warning">
-        <i class="fa fa-exclamation-triangle"></i>
-        {% blocktranslate with link=link trimmed %}
-          You’re using eventyay as a superuser. This is not recommended.
-        {% endblocktranslate %}
-        <a href="{% url "orga:user.subuser" %}?next={{ request.path|urlencode }}">
-          {% translate "Please click here to switch to an administrator account." %}
-        </a>
-      </div>
-    {% endif %}
-    {% if warning_update_check_active %}
-      <div class="global-top-warning">
-        <a href="{% url "orga:admin.update" %}">
-          {% blocktranslate trimmed %}
-            Starting with version 1.1.0, eventyay automatically checks for updates in the background.
-            During this check, anonymous data is transmitted to servers operated by the eventyay
-            developers. Click on this message to find out more, disable this feature or enter your
-            email address to get notified via email if a new update arrives. This message will
-            disappear once you clicked it.
-          {% endblocktranslate %}
-        </a>
-      </div>
-    {% endif %}
-    <div id="page-wrapper">
-      {% if not request.user.is_anonymous %}<aside class="nav flex-column sidebar">
-        <details class="dropdown nav-link p-0" id="nav-search-wrapper">
-          <summary id="nav-search" class="dropdown-toggle" data-toggle="dropdown" aria-haspopup="true" aria-expanded="false">
-            <span id="search-context-icon" class="fa-stack fa-lg">
-              <i class="fa fa-circle fa-stack-2x"></i>
-              <i class="fa fa-{% if request.event %}calendar{% elif request.organiser %}group{% else %}user{% endif %} fa-stack-1x fa-inverse"></i>
-            </span>
-            <div id="search-context-text">
-              {% if request.event %}
-                <span class="context-name">{{ request.event.name }}</span>
-                <span class="context-meta">{{ request.event.get_date_range_display }}</span>
-              {% elif request.organiser %}
-                <span class="context-name">{{ request.organiser.name }}</span>
-                <span class="context-meta">{% translate "Organiser account" %}</span>
-              {% else %}
-                <span class="context-name">{{ request.user.get_display_name }}</span>
-              {% endif %}
-            </div>
-            <div class="arrow">
-              <i class="fa fa-angle-down"></i>
-            </div>
-          </summary>
-          <div id="nav-search-input-wrapper" class="dropdown-content dropdown-menu dropdown-menu-left" aria-labelledby="nav-search" data-source="{% url "orga:nav.typeahead" %}" data-event-typeahead data-organiser="{% if request.event %}{{ request.event.organiser.pk }}{% elif request.organiser %}{{ request.organiser.pk }}{% endif %}">
-            <div class="query-holder">
-              <div class="form-box">
-                <input type="search" class="form-control" placeholder="{% translate "Search" %} (Alt + k)" data-typeahead-query>
-              </div>
-            </div>
-            <ul id="search-results">
-=======
         {% compress css %}
             <link rel="stylesheet" type="text/css" href="{% static "vendored/choices/choices.min.css" %}" />
             <link rel="stylesheet" type="text/x-scss" href="{% static "vendored/forkawesome/scss/fork-awesome.scss" %}" />
@@ -208,6 +46,7 @@
             <link rel="stylesheet" type="text/css" href="{% static "orga/css/_layout.css" %}" />
             <link rel="stylesheet" type="text/css" href="{% static "orga/css/_rtl.css" %}" />
         {% endcompress %}
+        <link rel="stylesheet" crossorigin href="{% static 'css/global-nav-menu.index.css' %}" />
         {% if request.event and request.event.primary_color %}<link rel="stylesheet" type="text/css" href="{{ request.event.urls.settings_css }}?target=orga" />{% endif %}
         {% block stylesheets %}{% endblock stylesheets %}
         {% compress js %}
@@ -221,6 +60,7 @@
             <script defer src="{% static "common/js/formTools.js" %}"></script>
             <script defer src="{% static "orga/js/sidebar.js" %}"></script>
         {% endcompress %}
+        <script type="module" src="{% static 'js/global-nav-menu.js' %}"></script>
         {% block scripts %}{% endblock scripts %}
         {{ html_head|safe }}
     </head>
@@ -232,7 +72,6 @@
                         <i class="fa fa-bars fa-lg"></i>
                     </a>
                 </li>
->>>>>>> 231479e2
             </ul>
             <a class="navbar-brand" href="{% url "orga:event.list" %}">
                 <img loading="lazy" src="{% static "common/img/icons/icon.svg" %}" alt="{% translate "The {{ site_config.name }} logo" %}">
@@ -281,7 +120,8 @@
                         <i class="fa fa-user"></i>
                         {{ request.user.get_display_name }}
                     </a>
-                </li>
+                  <div id='global-nav-menu' class='d-inline-block' />
+        </li>
                 <li class="nav-item">
                     <form action="{% url "orga:logout" %}" method="post">
                         {% csrf_token %}
