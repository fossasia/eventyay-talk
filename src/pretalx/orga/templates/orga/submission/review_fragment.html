--- conflicted
+++ resolved
@@ -22,11 +22,7 @@
         {% if show_reviewer_name %}
             {% include "orga/includes/user_name.html" with user=review.user lightbox=True %}
         {% elif not read_only %}
-<<<<<<< HEAD
-            <div class="btn btn-success" id="edit-review">{{ phrases.base.edit }}</div>
-=======
             <div class="btn btn-success" id="edit-review" role="button">{{ phrases.base.edit }}</div>
->>>>>>> e4449e64
         {% endif %}
     </td>
 </tr>