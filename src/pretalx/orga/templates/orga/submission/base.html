{% extends "orga/base.html" %}

{% load compress %}
{% load event_tags %}
{% load i18n %}
{% load rules %}
{% load static %}

{% block extra_title %}
    {% block submission_title %}{% endblock submission_title %}
    {% has_perm "person.orga_list_speakerprofile" request.user request.event as can_view_speakers %}
    {% if can_view_speakers %}{{ submission.title }}{% else %}{{ submission.anonymised.title|default:submission.title }}{% endif %} ::
{% endblock extra_title %}

{% block alternate_link %}
    <link rel="alternate" type="application/json" title="{{ request.event.name }} API" href="{{ request.event.api_urls.talks.full }}{{ submission.code }}" />
{% endblock alternate_link %}

{% block content %}
    {% if submission %}
        {% has_perm "submission.update_submission" request.user submission as can_edit_submission %}
        {% has_perm "submission.view_reviews_submission" request.user submission as can_view_reviews %}
        {% has_perm "submission.review_submission" request.user submission as can_review %}
<<<<<<< HEAD
        {% has_perm "orga.view_speakers" request.user request.event as can_view_speakers %}
        {% has_perm "orga.send_mails" request.user request.event as can_send_mails %}
        <div id="main-title" class="d-md-flex justify-content-between">
            <h2>
                <span>
                    {{ quotation_open }}{% if can_view_speakers %}{{ submission.title }}{% else %}{{ submission.anonymised.title|default:submission.title }}{% endif %}{{ quotation_close }}
                    {% if submission.speakers.exists and can_view_speakers %}
                        – {% include "orga/includes/submission_speaker_names.html" with lightbox=True %}
=======
        {% has_perm "person.orga_list_speakerprofile" request.user request.event as can_view_speakers %}
        {% has_perm "mail.send_queuedmail" request.user request.event as can_send_mails %}
        <h2>
            <span>
                {{ quotation_open }}{% if can_view_speakers %}{{ submission.title }}{% else %}{{ submission.anonymised.title|default:submission.title }}{% endif %}{{ quotation_close }}
                {% if submission.speakers.exists and can_view_speakers %}
                    – {% include "orga/includes/submission_speaker_names.html" with lightbox=True %}
                {% endif %}
                {% if can_edit_submission %}
                    {% include "orga/submission/state_dropdown.html" with submission=submission %}

                    {% if submission.pending_state and can_edit_submission %}
                        <form action="{{ submission.orga_urls.apply_pending }}" method="post" class="d-inline">
                            {% csrf_token %}
                            <button type="submit" class="btn btn-info" href="{{ request.event.orga_urls.apply_pending }}">
                                {% translate "Apply pending changes" %}
                            </button>
>>>>>>> d6bdf9b8
                    {% endif %}
                    {% if can_edit_submission %}
                        {% include "orga/submission/state_dropdown.html" with submission=submission %}
                        {% if submission.pending_state and can_edit_submission %}
                            <form action="{{ submission.orga_urls.apply_pending }}" method="post" class="d-inline">
                                {% csrf_token %}
                                <button type="submit" class="btn btn-info" href="{{ request.event.orga_urls.apply_pending }}">
                                    {% translate "Apply pending changes" %}
                                </button>
                            </form>
                        {% endif %}
                    {% else %}
                        {% include "cfp/event/fragment_state.html" with state=submission.state as_badge=True %}
                    {% endif %}
                </span>
            </h2>
            {% include "orga/event/component_link.html" %}
        </div>

        <div role="tablist" class="mb-4">
            <a role="tab" href="{{ submission.orga_urls.base }}" {% if "submissions.content" in url_name %}aria-selected="true"{% else %}aria-selected="false"{% endif %}>
                {% translate "Content" %}
            </a>
            {% if can_view_speakers %}
                <a role="tab" href="{{ submission.orga_urls.speakers }}" {% if "submissions.speakers" in url_name %}aria-selected="true"{% else %}aria-selected="false"{% endif %}>
                    {{ phrases.schedule.speakers }}
                </a>
            {% endif %}
            {% if can_edit_submission and has_anonymised_review %}
                <a role="tab" href="{{ submission.orga_urls.anonymise }}" {% if "submissions.anonymise" in url_name %}aria-selected="true"{% else %}aria-selected="false"{% endif %}>
                    {% translate "Anonymisation" %}
                </a>
            {% endif %}
            {% if submission.feedback.count and request.event|get_feature_flag:"use_feedback" %}
                <a role="tab" href="{{ submission.orga_urls.feedback }}" {% if "submissions.feedback" in url_name %}aria-selected="true"{% else %}aria-selected="false"{% endif %}>
                    {% translate "Feedback" %}
                </a>
            {% endif %}
            {% if can_view_reviews or can_review %}
                <a role="tab" href="{{ submission.orga_urls.reviews }}" {% if "submissions.reviews" in url_name %}aria-selected="true"{% else %}aria-selected="false"{% endif %}>
                    {% translate "Reviews" %}
                </a>
            {% endif %}
            {% if request.event|get_feature_flag:"use_submission_comments" %}
                <a role="tab" href="{{ submission.orga_urls.comments }}" {% if "submissions.comments" in url_name %}aria-selected="true"{% else %}aria-selected="false"{% endif %}>
                    {% translate "Comments" %}
                    {% with submission.comments.count as comment_count %}
                        {% if comment_count %}
                            <span class="submission-comment-count">{{ comment_count }}</span>
                        {% endif %}
                    {% endwith %}
                </a>
            {% endif %}
            {% if request.user.is_administrator %}
                <a role="tab" href="{{ submission.orga_urls.history }}" {% if "submissions.history" in url_name %}aria-selected="true"{% else %}aria-selected="false"{% endif %}>
                    {% translate "History" %}
                </a>
            {% endif %}
            <div class="ml-auto flip d-flex">
                {% if can_send_mails %}
                    <a class="btn btn-outline-info mr-2 mb-1" href="{{ request.event.orga_urls.compose_mails_sessions }}?submissions={{ submission.code }}">
                        <i class="fa fa-envelope"></i>
                        {% translate "Send email to speakers" %}
                    </a>
                {% endif %}
                {% if submission.state == "confirmed" or can_view_speakers %}
                    <details class="dropdown" aria-haspopup="menu" role="menu">
                        <summary class="color-primary" role="button">
                            {% translate "Links" %} <i class="fa fa-caret-down"></i>
                        </summary>
                        <div class="dropdown-content dropdown-content-s{% if rtl %}e{% else %}w{% endif %}">
                            {% if is_publicly_visible or submission.state == "accepted" or submission.state == "confirmed" %}
                                <a href="{{ submission.urls.public.full }}" class="dropdown-item" target=_blank role="menuitem" tabindex="-1">
                                    <i class="fa fa-link"></i>
                                    {% translate "Public link" %}
                                    {% if not is_publicly_visible %}
                                        ({% translate "not public yet" %})
                                    {% endif %}
                                </a>
                            {% endif %}
                            {% if can_view_speakers and request.event|get_feature_flag:"submission_public_review" %}
                                <a href="{{ submission.urls.review.full }}" class="dropdown-item" target="_blank" role="menuitem" tabindex="-1">
                                    <i class="fa fa-eye"></i>
                                    {% translate "Secret public link" %}
                                </a>
                            {% endif %}
                        </div>
                    </details>
                {% endif %}
            </div>
        </div>
    {% endif %}
    {% block submission_content %}{% endblock submission_content %}
{% endblock content %}<|MERGE_RESOLUTION|>--- conflicted
+++ resolved
@@ -21,35 +21,15 @@
         {% has_perm "submission.update_submission" request.user submission as can_edit_submission %}
         {% has_perm "submission.view_reviews_submission" request.user submission as can_view_reviews %}
         {% has_perm "submission.review_submission" request.user submission as can_review %}
-<<<<<<< HEAD
-        {% has_perm "orga.view_speakers" request.user request.event as can_view_speakers %}
-        {% has_perm "orga.send_mails" request.user request.event as can_send_mails %}
+        {% has_perm "person.orga_list_speakerprofile" request.user request.event as can_view_speakers %}
+        {% has_perm "mail.send_queuedmail" request.user request.event as can_send_mails %}
         <div id="main-title" class="d-md-flex justify-content-between">
             <h2>
                 <span>
-                    {{ quotation_open }}{% if can_view_speakers %}{{ submission.title }}{% else %}{{ submission.anonymised.title|default:submission.title }}{% endif %}{{ quotation_close }}
-                    {% if submission.speakers.exists and can_view_speakers %}
-                        – {% include "orga/includes/submission_speaker_names.html" with lightbox=True %}
-=======
-        {% has_perm "person.orga_list_speakerprofile" request.user request.event as can_view_speakers %}
-        {% has_perm "mail.send_queuedmail" request.user request.event as can_send_mails %}
-        <h2>
-            <span>
-                {{ quotation_open }}{% if can_view_speakers %}{{ submission.title }}{% else %}{{ submission.anonymised.title|default:submission.title }}{% endif %}{{ quotation_close }}
-                {% if submission.speakers.exists and can_view_speakers %}
-                    – {% include "orga/includes/submission_speaker_names.html" with lightbox=True %}
-                {% endif %}
-                {% if can_edit_submission %}
-                    {% include "orga/submission/state_dropdown.html" with submission=submission %}
-
-                    {% if submission.pending_state and can_edit_submission %}
-                        <form action="{{ submission.orga_urls.apply_pending }}" method="post" class="d-inline">
-                            {% csrf_token %}
-                            <button type="submit" class="btn btn-info" href="{{ request.event.orga_urls.apply_pending }}">
-                                {% translate "Apply pending changes" %}
-                            </button>
->>>>>>> d6bdf9b8
-                    {% endif %}
+	                {{ quotation_open }}{% if can_view_speakers %}{{ submission.title }}{% else %}{{ submission.anonymised.title|default:submission.title }}{% endif %}{{ quotation_close }}
+	                {% if submission.speakers.exists and can_view_speakers %}
+	                    – {% include "orga/includes/submission_speaker_names.html" with lightbox=True %}
+	                {% endif %}
                     {% if can_edit_submission %}
                         {% include "orga/submission/state_dropdown.html" with submission=submission %}
                         {% if submission.pending_state and can_edit_submission %}
