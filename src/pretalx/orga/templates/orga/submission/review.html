--- conflicted
+++ resolved
@@ -165,17 +165,6 @@
             {% if can_view_other_reviews or form.instance.pk %}
                 <div class="table-responsive-sm">
                     <table class="table review-table table-hover table-flip table-sticky">
-<<<<<<< HEAD
-                        <tr>
-                            <th>{% translate "Score" %}</th>
-                            {% if score_categories|length > 1 %}
-                                {% for cat in score_categories %}<th>{{ cat.name }}</th>{% endfor %}
-                            {% endif %}
-                            {% for field in qform %}<th>{{ field.label }}</th>{% endfor %}
-                            <th>{% translate "Review" %}</th>
-                            <th></th>
-                        </tr>
-=======
                         <thead>
                             <tr>
                                 <th>{% translate "Score" %}</th>
@@ -187,7 +176,6 @@
                                 <th></th>
                             </tr>
                         </thead>
->>>>>>> e4449e64
                         <tbody>
                             {% if form.instance.pk and review_display %}
 
@@ -216,10 +204,18 @@
                         </div>
                     </div>
                 {% endif %}
-                <div class="submit-group pb-0 d-flex flex-row-reverse">
-                    <div>
-                        <div class="d-flex flex-row-reverse">
-                            <button type="submit" class="btn btn-lg btn-success ml-1" name="review_submit" value="save_and_next" data-toggle="tooltip" data-placement="bottom" title="{% translate "Go to random next unreviewed proposal" %}">{% translate "Save and next" %}</button>
+==== BASE ====
+                <div class="submit-group pb-0">
+                    <div>
+                        {% if form.instance.pk %}
+                            <a href="{{ form.instance.urls.delete }}" class="btn btn-lg btn-outline-danger">{% translate "Delete review" %}</a>
+                        {% endif %}
+                        <button type="submit" class="btn btn-lg btn-outline-success" name="review_submit" value="save">{% translate "Save" %}</button>
+                    </div>
+                    <div>
+                        <div>
+                            <button type="submit" class="btn btn-lg btn-info" name="review_submit" value="skip_for_now" data-toggle="tooltip" data-placement="bottom" title="{% translate "Go to random next unreviewed proposal, mark this one as skipped" %}">{% translate "Skip for now" %}</button>
+==== BASE ====
                             {% if not request.event.review_settings.score_mandatory and not request.event.review_settings.text_mandatory %}
                                 <button type="submit" class="btn btn-lg btn-info ml-1" name="review_submit" value="abstain" data-toggle="tooltip" data-placement="bottom" title="{% translate "Go to random next unreviewed proposal" %}">{% translate "Abstain" %}</button>
                             {% endif %}
