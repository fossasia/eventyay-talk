import json
from contextlib import suppress

<<<<<<< HEAD
from django.conf import settings
from django.db.models import Exists, OuterRef, Q
=======
from django.db.models import Count, Exists, OuterRef, Q
>>>>>>> 2f1af13c
from django.http import JsonResponse
from django.utils.translation import gettext_lazy as _
from django.utils.translation import ngettext_lazy as _n
from django_scopes import scopes_disabled

from pretalx.event.models import Organiser
from pretalx.person.models import SpeakerProfile, User
from pretalx.submission.models import Submission


def serialize_user(user):
    base_path = settings.BASE_PATH
    return {
        "type": "user",
        "name": str(user),
        "url": base_path + "/orga/me",
    }


def serialize_orga(orga):
    return {
        "type": "organiser",
        "name": str(orga.name),
        "url": orga.orga_urls.base,
    }


def serialize_event(event):
    return {
        "type": "event",
        "name": str(event.name),
        "url": event.orga_urls.base,
        "organiser": str(event.organiser.name),
        "date_range": event.get_date_range_display(),
    }


def serialize_submission(submission):
    return {
        "type": "submission",
        "name": _n("Session", "Sessions", 1) + f" {submission.title}",
        "url": submission.orga_urls.base,
        "event": str(submission.event.name),
    }


def serialize_speaker(speaker):
    return {
        "type": "speaker",
        "name": _n("Speaker", "Speakers", 1) + f" {speaker.user.name}",
        "url": speaker.orga_urls.base,
        "event": str(speaker.event.name),
    }


def serialize_admin_user(user):
    return {
        "type": "user.admin",
        "name": _("User") + f" {user.get_display_name()}",
        "email": user.email,
        "url": user.orga_urls.admin,
    }


@scopes_disabled()
def nav_typeahead(request):
    organiser = request.GET.get("organiser")
    query = json.dumps(str(request.GET.get("query", "")))[1:-1]
    page = 1
    with suppress(ValueError):
        page = int(request.GET.get("page", "1"))

    qs_events = (
        request.user.get_events_with_any_permission()
        .filter(
            Q(name__icontains=query)
            | Q(slug__icontains=query)
            | Q(organiser__name__icontains=query)
            | Q(organiser__slug__icontains=query)
        )
        .order_by("-date_from")
    )

    show_user = (
        not query
        or (request.user.email and query.lower() in request.user.email.lower())
        or (request.user.name and query.lower() in request.user.name.lower())
    )

    qs_orga = (
        Organiser.objects.filter(
            pk__in=request.user.teams.values_list("organiser", flat=True)
        )
        .annotate(n_events=Count("events"))
        .order_by("-n_events")
    )
    if query:
        if organiser and show_user:
            qs_orga = qs_orga.filter(
                Q(name__icontains=query) | Q(slug__icontains=query) | Q(pk=organiser)
            )
        else:
            qs_orga = qs_orga.filter(
                Q(name__icontains=query) | Q(slug__icontains=query)
            )

    if organiser:
        organiser = qs_orga.filter(pk=organiser).first()

    qs_submissions = Submission.objects.none()
    qs_speakers = SpeakerProfile.objects.none()
    if query and len(query) >= 3:
        full_events = request.user.get_events_for_permission(
            can_change_submissions=True
        )
        # We'll exclude review events entirely for now, as they have extra challenges:
        # users may be restricted from seeing speaker names by review settings, or
        # limited to seeing submissions in specific tracks.
        if full_events:
            qs_submissions = Submission.objects.filter(
                Q(title__icontains=query) | Q(code__istartswith=query),
                event__in=full_events,
            ).order_by()

            qs_speakers = (
                SpeakerProfile.objects.filter(
                    Q(user__name__icontains=query)
                    | Q(user__email__iexact=query)
                    | Q(user__code__istartswith=query),
                    event__in=full_events,
                )
                .annotate(
                    # We need this subquery to filter out profiles without submissions.
                    has_submission=Exists(
                        Submission.objects.filter(
                            event=OuterRef("event"), speakers__in=OuterRef("user")
                        )
                    )
                )
                .filter(
                    has_submission=True,
                )
                .order_by()
            )

    qs_users = User.objects.none()
    if query and request.user.is_administrator:
        qs_users = (
            User.objects.filter(
                Q(name__icontains=query)
                | Q(email__icontains=query)
                | Q(code__istartswith=query)
            ).order_by("email")
            if query
            else User.objects.none()
        )

    pagesize = 20
    offset = (page - 1) * pagesize
    results = (
        ([serialize_user(request.user)] if show_user else [])
        + [
            serialize_orga(e)
            for e in qs_orga[offset : offset + (pagesize if query else 5)]
        ]
        + [
            serialize_event(e)
            for e in qs_events.select_related("organiser")[
                offset : offset + (pagesize if query else 5)
            ]
        ]
        + [
            serialize_submission(e)
            for e in qs_submissions[offset : offset + (pagesize if query else 5)]
        ]
        + [
            serialize_admin_user(e)
            for e in qs_users[offset : offset + (pagesize if query else 5)]
        ]
        + [
            serialize_speaker(e)
            for e in qs_speakers[offset : offset + (pagesize if query else 5)]
        ]
    )

    if show_user and organiser:
        current_organiser = serialize_orga(organiser)
        if current_organiser in results:
            results.remove(current_organiser)
        results.insert(1, current_organiser)

    total = (
        qs_orga.count()
        + qs_events.count()
        + qs_submissions.count()
        + qs_users.count()
        + qs_speakers.count()
    )
    doc = {"results": results, "pagination": {"more": total >= (offset + pagesize)}}
    return JsonResponse(doc)<|MERGE_RESOLUTION|>--- conflicted
+++ resolved
@@ -1,12 +1,8 @@
 import json
 from contextlib import suppress
 
-<<<<<<< HEAD
 from django.conf import settings
-from django.db.models import Exists, OuterRef, Q
-=======
 from django.db.models import Count, Exists, OuterRef, Q
->>>>>>> 2f1af13c
 from django.http import JsonResponse
 from django.utils.translation import gettext_lazy as _
 from django.utils.translation import ngettext_lazy as _n
