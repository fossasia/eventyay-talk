--- conflicted
+++ resolved
@@ -140,8 +140,6 @@
         if action == "pw-reset":
             self.get_object().reset_password(event=None)
             messages.success(request, phrases.base.password_reset_success)
-<<<<<<< HEAD
-=======
         elif action == "deactivate":
             user = self.get_object()
             user.is_active = False
@@ -152,14 +150,11 @@
             user.is_active = True
             user.save()
             messages.success(request, _("The user has been activated."))
->>>>>>> e4449e64
         return redirect(self.get_success_url())
 
     def get_success_url(self):
         return reverse("orga:admin.user.list")
 
-<<<<<<< HEAD
-=======
     @context
     def tablist(self):
         return {
@@ -168,17 +163,13 @@
             "actions": _("Last actions"),
         }
 
->>>>>>> e4449e64
     def get_context_data(self, **kwargs):
         result = super().get_context_data(**kwargs)
         result["teams"] = self.object.teams.all().prefetch_related(
             "organiser", "limit_events", "organiser__events"
         )
         result["submissions"] = self.object.submissions.all()
-<<<<<<< HEAD
-=======
         result["last_actions"] = self.object.own_actions()[:10]
->>>>>>> e4449e64
         return result
 
 
