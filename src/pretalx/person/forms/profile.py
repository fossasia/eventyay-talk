--- conflicted
+++ resolved
@@ -174,15 +174,12 @@
         public_fields = ["name", "biography", "avatar"]
         widgets = {
             "biography": MarkdownWidget,
-<<<<<<< HEAD
+            "avatar": ClearableBasenameFileInput,
             "avatar_source": MarkdownWidget,
             "avatar_license": MarkdownWidget,
         }
         field_classes = {
             "avatar": ImageField,
-=======
-            "avatar": ClearableBasenameFileInput,
->>>>>>> d6bdf9b8
         }
         field_classes = {
             "avatar": ImageField,
