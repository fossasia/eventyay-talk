--- conflicted
+++ resolved
@@ -14,13 +14,9 @@
 from django.views.decorators.csrf import csrf_exempt
 from django_filters import rest_framework as filters
 from django_scopes import scopes_disabled
-<<<<<<< HEAD
 from rest_framework import status, viewsets
 from rest_framework.authentication import get_authorization_header
-=======
 from drf_spectacular.utils import extend_schema, extend_schema_view
-from rest_framework import viewsets
->>>>>>> 55d21dc0
 from rest_framework.decorators import action
 from rest_framework.response import Response
 
@@ -39,19 +35,16 @@
 from pretalx.common import exceptions
 from pretalx.person.models import User
 from pretalx.schedule.models import Schedule
-<<<<<<< HEAD
-from pretalx.submission.models import Submission, SubmissionStates, Tag
-from pretalx.submission.models.submission import (
-    SubmissionFavouriteDeprecated,
-    SubmissionFavouriteDeprecatedSerializer,
-=======
 from pretalx.submission.models import (
     Submission,
     SubmissionStates,
     SubmissionType,
     Tag,
     Track,
->>>>>>> 55d21dc0
+)
+from pretalx.submission.models.submission import (
+    SubmissionFavouriteDeprecated,
+    SubmissionFavouriteDeprecatedSerializer,
 )
 
 with scopes_disabled():
@@ -214,10 +207,7 @@
     search_fields = ("tag",)
 
     def get_queryset(self):
-<<<<<<< HEAD
-        if self.request.user.has_perm("orga.view_submissions", self.request.event):
-            return self.request.event.tags.all()
-        return Tag.objects.none()
+        return self.request.event.tags.all()
 
 
 class SubmissionFavouriteDeprecatedView(View):
@@ -353,8 +343,6 @@
         )
         user_code = token_decode.get("uid")
         return get_object_or_404(User, code=user_code).id
-=======
-        return self.request.event.tags.all()
 
 
 @extend_schema_view(
@@ -392,5 +380,4 @@
     search_fields = ("name",)
 
     def get_queryset(self):
-        return self.request.event.tracks.all()
->>>>>>> 55d21dc0
+        return self.request.event.tracks.all()