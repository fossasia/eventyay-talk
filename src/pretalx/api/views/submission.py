--- conflicted
+++ resolved
@@ -41,12 +41,9 @@
     TagSerializer,
     TrackSerializer,
 )
-<<<<<<< HEAD
+from pretalx.api.versions import LEGACY
 from pretalx.common import exceptions
 from pretalx.person.models import User
-=======
-from pretalx.api.versions import LEGACY
->>>>>>> d6bdf9b8
 from pretalx.common.auth import TokenAuthentication
 from pretalx.common.exceptions import SubmissionError
 from pretalx.submission.models import (
