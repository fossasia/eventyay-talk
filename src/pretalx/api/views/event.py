<<<<<<< HEAD
import logging
from http import HTTPStatus
from urllib.parse import urljoin

import jwt
from django.conf import settings
from django.core.exceptions import ValidationError
from django.http import Http404
from django_scopes import scopes_disabled
from pretalx_venueless.forms import VenuelessSettingsForm
from rest_framework import viewsets
from rest_framework.authentication import get_authorization_header
from rest_framework.exceptions import AuthenticationFailed
from rest_framework.permissions import AllowAny
from rest_framework.response import Response
from rest_framework.views import APIView
=======
from drf_spectacular.utils import extend_schema, extend_schema_view
from rest_framework import permissions, viewsets
>>>>>>> 106b8b1d

from pretalx.api.documentation import build_search_docs
from pretalx.api.mixins import PretalxViewSetMixin
<<<<<<< HEAD
from pretalx.api.serializers.event import EventSerializer
from pretalx.common import exceptions
from pretalx.common.exceptions import VideoIntegrationError
=======
from pretalx.api.serializers.event import EventListSerializer, EventSerializer
>>>>>>> 106b8b1d
from pretalx.event.models import Event

logger = logging.getLogger(__name__)


@extend_schema_view(
    list=extend_schema(summary="List Events", parameters=[build_search_docs("name")]),
    retrieve=extend_schema(summary="Show Events"),
)
class EventViewSet(PretalxViewSetMixin, viewsets.ReadOnlyModelViewSet):
    serializer_class = EventSerializer
    queryset = Event.objects.none()
    lookup_field = "slug"
    lookup_url_kwarg = "event"
    pagination_class = None
    permission_classes = [permissions.AllowAny]
    search_fields = ("name",)
    filterset_fields = ("is_public",)

    def get_unversioned_serializer_class(self):
        if self.action == "list":
            return EventListSerializer
        return EventSerializer

<<<<<<< HEAD
    def get_object(self):
        if self.request.user.has_perm(self.permission_required, self.request.event):
            return self.request.event
        raise Http404()


class ConfigureVideoSettingsView(APIView):
    """
    API View to configure video settings for an event.
    """

    authentication_classes = []
    permission_classes = [AllowAny]

    def post(self, request, *args, **kwargs):
        """
        Handle POST request to configure video settings.
        @param request: request object
        @return response object
        """
        try:
            video_settings = request.data.get("video_settings")
            if not video_settings or "secret" not in video_settings:
                raise VideoIntegrationError(
                    "Video settings are missing or secret is not provided"
                )
            payload = get_payload_from_token(request, video_settings)
            event_slug = payload.get("event_slug")
            video_tokens = payload.get("video_tokens")
            with scopes_disabled():
                event_instance = Event.objects.get(slug=event_slug)
                save_video_settings_information(
                    event_slug, video_tokens, event_instance
                )
            return Response(
                {
                    "status": "success",
                    "message": "Video settings configured successfully.",
                },
                status=HTTPStatus.OK,
            )
        except Event.DoesNotExist:
            logger.error("Event does not exist.")
            raise Http404("Event does not exist")
        except ValidationError as e:
            return Response({"detail": str(e)}, status=HTTPStatus.BAD_REQUEST)
        except VideoIntegrationError as e:
            logger.error("Error configuring video settings: %s", e)
            return Response(
                {"detail": "Video settings are missing, please try after sometime."},
                status=HTTPStatus.SERVICE_UNAVAILABLE,
            )
        except AuthenticationFailed as e:
            logger.error("Authentication failed: %s", e)
            raise AuthenticationFailed("Authentication failed.")


def get_payload_from_token(request, video_settings):
    """
    Verify the token and return the payload
    @param request: request object
    @param video_settings: dict containing video settings
    @return: dict containing payload data from the token
    """
    try:
        auth_header = get_authorization_header(request).split()
        if not auth_header:
            raise exceptions.AuthenticationFailedError("No authorization header")

        if len(auth_header) != 2 or auth_header[0].lower() != b"bearer":
            raise exceptions.AuthenticationFailedError(
                "Invalid token format. Must be 'Bearer <token>'"
            )

        token_decode = jwt.decode(
            auth_header[1], video_settings.get("secret"), algorithms=["HS256"]
        )

        event_slug = token_decode.get("slug")
        video_tokens = token_decode.get("video_tokens")

        if not event_slug or not video_tokens:
            raise exceptions.AuthenticationFailedError("Invalid token payload")

        return {"event_slug": event_slug, "video_tokens": video_tokens}

    except jwt.ExpiredSignatureError:
        raise exceptions.AuthenticationFailedError("Token has expired")
    except jwt.InvalidTokenError:
        raise exceptions.AuthenticationFailedError("Invalid token")


def save_video_settings_information(event_slug, video_tokens, event_instance):
    """
    Save video settings information
    @param event_slug:  A string representing the event slug
    @param video_tokens: A list of video tokens
    @param event_instance: An instance of the event
    @return: Response object
    """

    if not video_tokens:
        raise VideoIntegrationError("Video tokens list is empty")

    video_settings_data = {
        "token": video_tokens[0],
        "url": urljoin(
            settings.EVENTYAY_VIDEO_BASE_PATH, f"api/v1/worlds/{event_slug}/"
        ),
    }

    video_settings_form = VenuelessSettingsForm(
        event=event_instance, data=video_settings_data
    )

    if video_settings_form.is_valid():
        video_settings_form.save()
        logger.info("Video settings configured successfully for event %s.", event_slug)
    else:
        errors = video_settings_form.errors.get_json_data()
        formatted_errors = {
            field: [error["message"] for error in error_list]
            for field, error_list in errors.items()
        }
        logger.error(
            "Failed to configure video settings for event %s - Validation errors: %s.",
            event_slug,
            formatted_errors,
        )
        raise ValidationError(formatted_errors)
=======
    def get_queryset(self):
        queryset = Event.objects.filter(is_public=True)
        if not self.request.user.is_anonymous:
            queryset = queryset.union(
                self.request.user.get_events_with_any_permission()
            )
        return queryset.order_by("-date_from")
>>>>>>> 106b8b1d
<|MERGE_RESOLUTION|>--- conflicted
+++ resolved
@@ -1,4 +1,3 @@
-<<<<<<< HEAD
 import logging
 from http import HTTPStatus
 from urllib.parse import urljoin
@@ -9,26 +8,19 @@
 from django.http import Http404
 from django_scopes import scopes_disabled
 from pretalx_venueless.forms import VenuelessSettingsForm
-from rest_framework import viewsets
+from drf_spectacular.utils import extend_schema, extend_schema_view
+from rest_framework import permissions, viewsets
 from rest_framework.authentication import get_authorization_header
 from rest_framework.exceptions import AuthenticationFailed
 from rest_framework.permissions import AllowAny
 from rest_framework.response import Response
 from rest_framework.views import APIView
-=======
-from drf_spectacular.utils import extend_schema, extend_schema_view
-from rest_framework import permissions, viewsets
->>>>>>> 106b8b1d
 
 from pretalx.api.documentation import build_search_docs
 from pretalx.api.mixins import PretalxViewSetMixin
-<<<<<<< HEAD
-from pretalx.api.serializers.event import EventSerializer
+from pretalx.api.serializers.event import EventListSerializer, EventSerializer
 from pretalx.common import exceptions
 from pretalx.common.exceptions import VideoIntegrationError
-=======
-from pretalx.api.serializers.event import EventListSerializer, EventSerializer
->>>>>>> 106b8b1d
 from pretalx.event.models import Event
 
 logger = logging.getLogger(__name__)
@@ -53,11 +45,13 @@
             return EventListSerializer
         return EventSerializer
 
-<<<<<<< HEAD
-    def get_object(self):
-        if self.request.user.has_perm(self.permission_required, self.request.event):
-            return self.request.event
-        raise Http404()
+    def get_queryset(self):
+        queryset = Event.objects.filter(is_public=True)
+        if not self.request.user.is_anonymous:
+            queryset = queryset.union(
+                self.request.user.get_events_with_any_permission()
+            )
+        return queryset.order_by("-date_from")
 
 
 class ConfigureVideoSettingsView(APIView):
@@ -183,13 +177,4 @@
             event_slug,
             formatted_errors,
         )
-        raise ValidationError(formatted_errors)
-=======
-    def get_queryset(self):
-        queryset = Event.objects.filter(is_public=True)
-        if not self.request.user.is_anonymous:
-            queryset = queryset.union(
-                self.request.user.get_events_with_any_permission()
-            )
-        return queryset.order_by("-date_from")
->>>>>>> 106b8b1d
+        raise ValidationError(formatted_errors)