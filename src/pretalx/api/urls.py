--- conflicted
+++ resolved
@@ -60,16 +60,12 @@
     path("", include(default_router.urls)),
     path("me", user.MeView.as_view(), name="user.me"),
     path("auth/", obtain_auth_token),
-<<<<<<< HEAD
-    path("events/<event>/", include(event_router.urls)),
+    path("upload/", upload.UploadView.as_view(), name="upload"),
+    path("events/<slug:event>/", include(event_router.urls)),
     path(
-        "events/<event>/favourite-talk/",
+        "events/<slug:event>/favourite-talk/",
         submission.SubmissionFavouriteDeprecatedView.as_view(),
     ),
     path("configure-video-settings/", event.ConfigureVideoSettingsView.as_view()),
-=======
-    path("upload/", upload.UploadView.as_view(), name="upload"),
-    path("events/<slug:event>/", include(event_router.urls)),
     path("organisers/<slug:organiser>/", include(organiser_router.urls)),
->>>>>>> 55d21dc0
 ]