--- conflicted
+++ resolved
@@ -6,11 +6,8 @@
 
 import jwt
 from django.conf import settings
-<<<<<<< HEAD
 from django.contrib.auth import login
-=======
 from django.db.models import OuterRef, Subquery
->>>>>>> 106b8b1d
 from django.http import Http404
 from django.shortcuts import get_object_or_404, redirect, reverse
 from django.urls import resolve
@@ -23,13 +20,11 @@
 from django_scopes import scope, scopes_disabled
 
 from pretalx.event.models import Event, Organiser
-<<<<<<< HEAD
 from pretalx.person.models import User
+from pretalx.schedule.models import Schedule
+
 
 logger = logging.getLogger(__name__)
-=======
-from pretalx.schedule.models import Schedule
->>>>>>> 106b8b1d
 
 
 def get_login_redirect(request):
