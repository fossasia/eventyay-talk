--- conflicted
+++ resolved
@@ -1,12 +1,9 @@
 {% load compress %}
 {% load i18n %}
 {% load static %}
-<<<<<<< HEAD
 {% load socialaccount %}
 {% load oauth_tags %}
-=======
 {% load html_signal %}
->>>>>>> 0713f856
 
 {% include "common/forms/errors.html" %}
 {% if no_form %}
@@ -27,7 +24,6 @@
     <script defer src="{% static "common/js/formTools.js" %}"></script>
     <script defer src="{% static "common/js/password_strength.js" %}"></script>
 {% endcompress %}
-<<<<<<< HEAD
 <div class="panel-group" id="accordion">
     {% if not hide_login %}
         <div class="panel panel-default">
@@ -36,6 +32,7 @@
                     {{ login_button_label }}
                 </a>
             </div>
+            {% html_signal "pretalx.common.signals.auth_html" sender=request.event request=request next_url=success_url %}
         </div>
     {% endif %}
     {% if not hide_register %}
@@ -49,43 +46,4 @@
         </div>
     {% endif %}
 </div>
-=======
-
-{% if not hide_login %}
-    <div class="auth-form-block">
-        {% if not hide_login and not hide_register %}
-            <h4 class="text-center">{% translate "I already have an account" %}</h4>
-        {% endif %}
-        {{ form.login_email.as_field_group }}
-        {{ form.login_password.as_field_group }}
-        {% if not no_buttons %}
-            <button type="submit" class="btn btn-lg btn-success btn-block">
-                {% translate "Log in" %}
-            </button>
-        {% endif %}
-        {% if password_reset_link or request.event %}
-            <a class="btn btn-block btn-link" href="{% if password_reset_link %}{{ password_reset_link }}{% else %}{{ request.event.urls.reset }}{% endif %}">
-                {{ phrases.base.password_reset_heading }}
-            </a>
-        {% endif %}
-        {% html_signal "pretalx.common.signals.auth_html" sender=request.event request=request next_url=success_url %}
-    </div>
-{% endif %}
-{% if not hide_register %}
-    <div class="auth-form-block">
-        {% if not hide_login and not hide_register %}
-            <h4 class="text-center">{% translate "I need a new account" %}</h4>
-        {% endif %}
-        {{ form.register_name.as_field_group }}
-        {{ form.register_email.as_field_group }}
-        {{ form.register_password.as_field_group }}
-        {{ form.register_password_repeat.as_field_group }}
-        {% if not no_buttons %}
-            <button type="submit" class="btn btn-lg btn-info btn-block">
-                {% translate "Register" %}
-            </button>
-        {% endif %}
-    </div>
-{% endif %}
->>>>>>> 0713f856
 {% if no_form %}</div>{% else %}</form>{% endif %}