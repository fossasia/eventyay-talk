{% load bootstrap4 %}
{% load compress %}
{% load i18n %}
{% load static %}
{% load socialaccount %}
{% load socialapp_extras %}

{% bootstrap_form_errors form %}
{% if no_form %}
    <div id="auth-form" class="password-input-form">
{% else %}
    <form id="auth-form" class="password-input-form" method="post" autocomplete="off">
{% endif %}
{% csrf_token %}
{% compress js %}
    <script defer src="{% static 'vendored/zxcvbn.js' %}"></script>
    <script defer src="{% static 'common/js/password_strength.js' %}"></script>
{% endcompress %}
<div class="panel-group" id="accordion">
    {% if not hide_login %}
        {% if request.event and request.event.organiser and request.event.organiser.slug %}
<<<<<<< HEAD
            {% socialapp_exists request.event.organiser.slug as eventyay_exists %}
            {% if eventyay_exists %}
                {% if not no_buttons %}
                <div class="text-center">
                    <a class="btn btn-lg btn-primary btn-block mt-3" href="{% provider_login_url request.event.organiser.slug %}?next=/{{ request.event.slug }}/schedule/"></a>
                        {% translate "Login as Attendee with Eventyay-Ticket" %}
                    </a>
                </div>
                <hr>
                {% endif %}
=======
          {% socialapp_exists request.event.organiser.slug as eventyay_exists %}
          {% if eventyay_exists %}
            {% if not no_buttons %}
              <div class="text-center">
                  <a class="btn btn-lg btn-primary btn-block mt-3" href="{% provider_login_url request.event.organiser.slug %}?next=/{{ request.event.slug }}/schedule/">
                      {% translate "Login with Eventyay-ticket" %}
                  </a>
              </div>
>>>>>>> bcd02f3a
            {% endif %}
        {% endif %}
        <div class="panel panel-default">
            <div class="panel-heading text-center" id="headingOne">
                <a class="btn btn-lg btn-primary btn-block mt-3" role="button" data-toggle="collapse" data-parent="#accordion" href="#collapseOne" aria-expanded="false" aria-controls="collapseOne">
                    {% translate "Login with Speaker Account" %}
                </a>
            </div>
            <div id="collapseOne" class="auth-form-block panel-collapse collapse in" aria-labelledby="headingOne">
                <div class="panel-body">
                    {% bootstrap_field form.login_email layout="inline" %}
                    {% bootstrap_field form.login_password layout="inline" %}
                    {% if not no_buttons %}
                        <button type="submit" class="btn btn-lg btn-success btn-block">
                            {% translate "Log in" %}
                        </button>
                    {% endif %}
                    {% if password_reset_link or request.event %}
                        <a class="btn btn-block btn-link" href="{% if password_reset_link %}{{ password_reset_link }}{% else %}{{ request.event.urls.reset }}{% endif %}">
                            {% translate "Reset password" %}
                        </a>
                    {% endif %}
                </div>
            </div>
        </div>
    {% endif %}
    {% if not hide_register %}
        <hr>
        <div class="panel panel-default">
            <div class="panel-heading text-center" id="headingTwo">
                <a class="btn btn-lg btn-primary btn-block mt-3" role="button" data-toggle="collapse" data-parent="#accordion" href="#collapseTwo" aria-expanded="false" aria-controls="collapseTwo">
                    {% translate "Register Speaker Account" %}
                </a>
            </div>
            <div id="collapseTwo" class="auth-form-block panel-collapse collapse in" aria-labelledby="headingTwo">
                <div class="panel-body">
                    {% bootstrap_field form.register_name layout="inline" %}
                    {% bootstrap_field form.register_email layout="inline" %}
                    {% bootstrap_field form.register_password layout="inline" %}
                    {% bootstrap_field form.register_password_repeat layout="inline" %}
                    {% if not no_buttons %}
                        <button type="submit" class="btn btn-lg btn-info btn-block">
                            {% translate "Register" %}
                        </button>
                    {% endif %}
                </div>
            </div>
        </div>
    {% endif %}
</div>
{% if no_form %}</div>{% else %}</form>{% endif %}<|MERGE_RESOLUTION|>--- conflicted
+++ resolved
@@ -19,27 +19,16 @@
 <div class="panel-group" id="accordion">
     {% if not hide_login %}
         {% if request.event and request.event.organiser and request.event.organiser.slug %}
-<<<<<<< HEAD
             {% socialapp_exists request.event.organiser.slug as eventyay_exists %}
             {% if eventyay_exists %}
                 {% if not no_buttons %}
                 <div class="text-center">
-                    <a class="btn btn-lg btn-primary btn-block mt-3" href="{% provider_login_url request.event.organiser.slug %}?next=/{{ request.event.slug }}/schedule/"></a>
+                    <a class="btn btn-lg btn-primary btn-block mt-3" href="{% provider_login_url request.event.organiser.slug %}?next=/{{ request.event.slug }}/schedule/">
                         {% translate "Login as Attendee with Eventyay-Ticket" %}
                     </a>
                 </div>
                 <hr>
                 {% endif %}
-=======
-          {% socialapp_exists request.event.organiser.slug as eventyay_exists %}
-          {% if eventyay_exists %}
-            {% if not no_buttons %}
-              <div class="text-center">
-                  <a class="btn btn-lg btn-primary btn-block mt-3" href="{% provider_login_url request.event.organiser.slug %}?next=/{{ request.event.slug }}/schedule/">
-                      {% translate "Login with Eventyay-ticket" %}
-                  </a>
-              </div>
->>>>>>> bcd02f3a
             {% endif %}
         {% endif %}
         <div class="panel panel-default">
