{% load bootstrap4 %}
{% load compress %}
{% load i18n %}
{% load static %}
{% load socialaccount %}
{% load socialapp_extras %}

{% bootstrap_form_errors form %}
{% if no_form %}
    <div id="auth-form" class="password-input-form d-md-flex flex-row">
{% else %}
    <form id="auth-form" class="password-input-form d-md-flex flex-row" method="post" autocomplete="off">
{% endif %}
{% csrf_token %}
{% compress js %}
    <script defer src="{% static 'vendored/zxcvbn.js' %}"></script>
    <script defer src="{% static 'common/js/password_strength.js' %}"></script>
{% endcompress %}
{% if not hide_login %}
    <div class="auth-form-block flex-grow-1">
        {% if not hide_login and not hide_register %}
            <h4 class="text-center">{% translate "I already have an account" %}</h4>
        {% endif %}
        {% bootstrap_field form.login_email layout="inline" %}
        {% bootstrap_field form.login_password layout="inline" %}
        {% if not no_buttons %}
            <button type="submit" class="btn btn-lg btn-success btn-block">
                {% translate "Log in" %}
            </button>
        {% endif %}
        {% if request.event and request.event.organiser and request.event.organiser.slug %}
          {% socialapp_exists request.event.organiser.slug as eventyay_exists %}
          {% if eventyay_exists %}
            {% if not no_buttons %}
              <div class="text-center">
<<<<<<< HEAD
                  <a class="btn btn-lg btn-primary btn-block mt-3" href="{% provider_login_url request.event.organiser.slug%}?next=/{{ request.event.slug }}/schedule/">
=======
                  <a class="btn btn-lg btn-primary btn-block mt-3" href="{% provider_login_url request.event.organiser.slug %}?next=/{{ request.event.slug }}/schedule/">
>>>>>>> 2d767a68
                      {% translate "Login with Eventyay-ticket" %}
                  </a>
              </div>
            {% endif %}
          {% endif %}
        {% endif %}
        {% if password_reset_link or request.event %}
            <a class="btn btn-block btn-link" href="{% if password_reset_link %}{{ password_reset_link }}{% else %}{{ request.event.urls.reset }}{% endif %}">
                {% translate "Reset password" %}
            </a>
        {% endif %}
    </div>
{% endif %}
{% if not hide_register %}
    <div class="auth-form-block flex-grow-1">
        {% if not hide_login and not hide_register %}
            <h4 class="text-center">{% translate "I need a new account" %}</h4>
        {% endif %}
        {% bootstrap_field form.register_name layout="inline" %}
        {% bootstrap_field form.register_email layout="inline" %}
        {% bootstrap_field form.register_password layout="inline" %}
        {% bootstrap_field form.register_password_repeat layout="inline" %}
        {% if not no_buttons %}
            <button type="submit" class="btn btn-lg btn-info btn-block">
                {% translate "Register" %}
            </button>
        {% endif %}
    </div>
{% endif %}
{% if no_form %}</div>{% else %}</form>{% endif %}<|MERGE_RESOLUTION|>--- conflicted
+++ resolved
@@ -33,11 +33,7 @@
           {% if eventyay_exists %}
             {% if not no_buttons %}
               <div class="text-center">
-<<<<<<< HEAD
-                  <a class="btn btn-lg btn-primary btn-block mt-3" href="{% provider_login_url request.event.organiser.slug%}?next=/{{ request.event.slug }}/schedule/">
-=======
                   <a class="btn btn-lg btn-primary btn-block mt-3" href="{% provider_login_url request.event.organiser.slug %}?next=/{{ request.event.slug }}/schedule/">
->>>>>>> 2d767a68
                       {% translate "Login with Eventyay-ticket" %}
                   </a>
               </div>
