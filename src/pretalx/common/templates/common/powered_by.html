{% load i18n %}
{% load safelink %}

{% comment %}

    Hi, there!

    You have found the place that will allow you to remove or change the link to pretalx from all
    event websites. Consider, though: please don’t?

    Building pretalx has taken a ton of time and work and dedication – all of it right in the open
    for people to see and to use. I’m busy adding new features all the time, and on the side I
    take care of the boring-but-vital maintenance work. Despite being free, pretalx plays in the
    same league as commercial platforms – or you probably wouldn’t be here, setting it up, right?

    I only make money from pretalx when people buy support contracts or use the hosting platform at
    https://pretalx.com. Now, this isn’t meant to be a money grab: I hope our installation docs and
    open approach make it clear that I want people to run their own instances! But a healthy project
    needs people to survive, and if you patch out the link to the project, those people – prospective
    contributors or customers – won’t find us. Without contributors and users and, yes, customers,
    pretalx will be less maintained and ultimately less useful to you.

    So, if you’re set on editing this file: Please leave our link in. Re-style it, re-word it, put
    your own link next to it – but please do me, and pretalx, and ultimately yourself, the favour of
    not hiding us.

    Thank you ❤,
    Tobias

    P.S.: If you find yourself interested in a support contract or paid feature development after all,
    you can reach me at sales@pretalx.com.

{% endcomment %}
<<<<<<< HEAD
{% safelink "https://eventyay.com" as redir %}
{% with 'href="'|add:redir|add:'" target="_blank" rel="noopener"'|safe as a_attr %}
=======
{% if not secure_link %}
    {% safelink "https://pretalx.com" as secure_link %}
{% endif %}
{% with 'href="'|add:secure_link|add:'" target="_blank" rel="noopener"'|safe as a_attr %}
>>>>>>> 2f1af13c
    {% blocktranslate trimmed %}
        powered by <a {{ a_attr }}>eventyay</a>
    {% endblocktranslate %}
{% endwith %}<|MERGE_RESOLUTION|>--- conflicted
+++ resolved
@@ -31,15 +31,10 @@
     you can reach me at sales@pretalx.com.
 
 {% endcomment %}
-<<<<<<< HEAD
-{% safelink "https://eventyay.com" as redir %}
-{% with 'href="'|add:redir|add:'" target="_blank" rel="noopener"'|safe as a_attr %}
-=======
 {% if not secure_link %}
-    {% safelink "https://pretalx.com" as secure_link %}
+    {% safelink "https://eventyay.com" as secure_link %}
 {% endif %}
 {% with 'href="'|add:secure_link|add:'" target="_blank" rel="noopener"'|safe as a_attr %}
->>>>>>> 2f1af13c
     {% blocktranslate trimmed %}
         powered by <a {{ a_attr }}>eventyay</a>
     {% endblocktranslate %}
