{% extends "common/error.html" %}

{% load i18n %}
{% load static %}

{% block error_image %}
    <img loading="lazy" src="{% static "common/img/error_5xx.svg" %}" class="img" alt="{% translate "Internal server error." %}">
{% endblock error_image %}
{% block error_message %}
    <p>
        {% translate "We have encountered an error." %}
        <br>
    </p>
    </h2>
<<<<<<< HEAD
=======
    <h5>
        <p>
            {% if development_mode %}
                {% blocktranslate with link="https://github.com/pretalx/pretalx/issues/new?template=bug_report.md&title=Error+on+"|add:request_path trimmed %}
                    Please help us to fix this by submitting <a href="{{ link }}" rel=noopener>a bug report</a>!
                {% endblocktranslate %}
            {% endif %}
        </p>
    </h5>
>>>>>>> e4449e64
{% endblock error_message %}
{% block error_code %}500{% endblock error_code %}<|MERGE_RESOLUTION|>--- conflicted
+++ resolved
@@ -12,17 +12,14 @@
         <br>
     </p>
     </h2>
-<<<<<<< HEAD
-=======
     <h5>
         <p>
             {% if development_mode %}
-                {% blocktranslate with link="https://github.com/pretalx/pretalx/issues/new?template=bug_report.md&title=Error+on+"|add:request_path trimmed %}
+                {% blocktranslate with link="https://github.com/fossasia/eventyay-talk/issues/new?title=Error+on+"|add:request_path trimmed %}
                     Please help us to fix this by submitting <a href="{{ link }}" rel=noopener>a bug report</a>!
                 {% endblocktranslate %}
             {% endif %}
         </p>
     </h5>
->>>>>>> e4449e64
 {% endblock error_message %}
 {% block error_code %}500{% endblock error_code %}