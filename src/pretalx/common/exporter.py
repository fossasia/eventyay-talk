--- conflicted
+++ resolved
@@ -1,9 +1,4 @@
-<<<<<<< HEAD
 from io import BytesIO
-=======
-import base64
-from io import StringIO, BytesIO
->>>>>>> edf7e388
 from urllib.parse import quote
 
 import qrcode
@@ -99,7 +94,6 @@
         base = "{self.event.urls.export}{self.quoted_identifier}"
 
     def get_qrcode(self):
-<<<<<<< HEAD
         """Generate and return a QR code for the exporter's URL."""
         qr_url = self.urls.base.full()  # Retrieve the full URL
         qr = qrcode.QRCode(
@@ -116,30 +110,6 @@
         image.save(output, format='PNG')
         img_base64 = b64encode(output.getvalue()).decode('utf-8')
         return mark_safe(f'<img src="data:image/png;base64,{img_base64}" alt="QR Code">')
-=======
-        # Generate QR code
-        qr = qrcode.QRCode(
-            version=1,
-            error_correction=qrcode.constants.ERROR_CORRECT_L,
-            box_size=5,
-            border=4,
-        )
-        qr.add_data(self.urls.base.full())
-        qr.make(fit=True)
-
-        # Create an image from the QR Code instance
-        img = qr.make_image(fill_color="black", back_color="white")
-        # Convert the image to a data URL
-        buffer = BytesIO()
-        img.save(buffer, format="PNG")
-        img_str = base64.b64encode(buffer.getvalue()).decode()
-
-        # Use the data URL in an HTML img tag
-        html_img = f'<img src="data:image/png;base64,{img_str}" alt="QR Code"/>'
-
-        return mark_safe(html_img)
-
->>>>>>> edf7e388
 
 class CSVExporterMixin:
     def render(self, **kwargs):
