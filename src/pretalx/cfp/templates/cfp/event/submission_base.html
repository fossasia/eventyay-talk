--- conflicted
+++ resolved
@@ -67,13 +67,9 @@
                             </button>
                             <button type="submit" class="btn btn-link text-center" name="action" value="draft">
                                 {% translate "or save as draft for now" %}
-<<<<<<< HEAD
-                                <i class="fa fa-question-circle" title="{% translate "You can save your proposal as a draft and submit it later. Organisers will not be able to see your proposal, though they will be able to send you reminder emails about the upcoming deadline." %}"></i>
-=======
-                                <span data-toggle="tooltip" data-placement="bottom-left" class="tooltip-textbox" title="{% translate "You can save your proposal as a draft and submit it later. Organisers will not be able to see your proposal, though they will be able to send you reminder emails about the upcoming deadline." %}">
+                                <span data-toggle="tooltip" data-placement="bottom-left" class="tooltip-textbox" title="{% translate 'You can save your proposal as a draft and submit it later. Organisers will not be able to see your proposal, though they will be able to send you reminder emails about the upcoming deadline.' %}">
                                     <i class="fa fa-question-circle"></i>
                                 </span>
->>>>>>> 0713f856
                             </button>
                         {% endif %}
                     </div>
