--- conflicted
+++ resolved
@@ -27,20 +27,16 @@
 class LogoutView(View):
     def post(self, request: HttpRequest, *args, **kwargs) -> HttpResponseRedirect:
         logout(request)
-        return self.get(request, *args, **kwargs)
-
-    def get(self, request: HttpRequest, *args, **kwargs) -> HttpResponseRedirect:
-<<<<<<< HEAD
-        response = redirect(
-=======
-        return redirect(
->>>>>>> e4449e64
-            reverse("cfp:event.start", kwargs={"event": self.request.event.slug})
-        )
+        response = self.get(request, *args, **kwargs)
         # Remove the JWT cookie
         response.delete_cookie("sso_token")  # Same domain used when setting the cookie
         response.delete_cookie("customer_sso_token")
         return response
+
+    def get(self, request: HttpRequest, *args, **kwargs) -> HttpResponseRedirect:
+        return redirect(
+            reverse("cfp:event.start", kwargs={"event": self.request.event.slug})
+        )
 
 
 class LoginView(GenericLoginView):
@@ -48,10 +44,7 @@
 
     def dispatch(self, request, *args, **kwargs):
         if not request.event.is_public:
-<<<<<<< HEAD
             logger.info("Event %s is not public. Blocking access.", request.event.slug)
-=======
->>>>>>> e4449e64
             raise Http404()
         return super().dispatch(request, *args, **kwargs)
 
