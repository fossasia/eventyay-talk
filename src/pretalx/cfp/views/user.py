import textwrap
import urllib
import logging

from csp.decorators import csp_update
from django.contrib import messages
from django.contrib.auth import logout
from django.core.exceptions import ValidationError
from django.core.validators import validate_email
from django.forms.models import BaseModelFormSet, inlineformset_factory
from django.http import Http404
from django.shortcuts import get_object_or_404, redirect
from django.utils.decorators import method_decorator
from django.utils.functional import cached_property
from django.utils.translation import gettext_lazy as _
from django.utils.translation import override
from django.views.generic import (
    DetailView,
    FormView,
    ListView,
    TemplateView,
    UpdateView,
    View,
)
from django_context_decorator import context
from rest_framework.authtoken.models import Token

from pretalx.cfp.forms.submissions import SubmissionInvitationForm
from pretalx.cfp.views.event import LoggedInEventPageMixin
from pretalx.common.middleware.event import get_login_redirect
from pretalx.common.phrases import phrases
from pretalx.common.views import is_form_bound
from pretalx.common.exceptions import SendMailException
from pretalx.person.forms import LoginInfoForm, SpeakerProfileForm
from pretalx.person.permissions import person_can_view_information
from pretalx.schedule.forms import AvailabilitiesFormMixin
from pretalx.submission.forms import InfoForm, QuestionsForm, ResourceForm
from pretalx.submission.models import Resource, Submission, SubmissionStates


logger = logging.getLogger(__name__)

@method_decorator(csp_update(IMG_SRC="https://www.gravatar.com"), name="dispatch")
class ProfileView(LoggedInEventPageMixin, TemplateView):
    template_name = "cfp/event/user_profile.html"

    @context
    @cached_property
    def login_form(self):
        return LoginInfoForm(
            user=self.request.user,
            data=self.request.POST if is_form_bound(self.request, "login") else None,
        )

    @context
    def token(self):
        return Token.objects.filter(
            user=self.request.user
        ).first() or Token.objects.create(user=self.request.user)

    @context
    @cached_property
    def profile_form(self):
        bind = is_form_bound(self.request, "profile")
        return SpeakerProfileForm(
            user=self.request.user,
            event=self.request.event,
            read_only=False,
            with_email=False,
            field_configuration=self.request.event.cfp_flow.config.get(
                "profile", {}
            ).get("fields"),
            data=self.request.POST if bind else None,
            files=self.request.FILES if bind else None,
        )

    @context
    @cached_property
    def questions_form(self):
        bind = is_form_bound(self.request, "questions")
        return QuestionsForm(
            data=self.request.POST if bind else None,
            files=self.request.FILES if bind else None,
            speaker=self.request.user,
            event=self.request.event,
            target="speaker",
        )

    @context
    def questions_exist(self):
        return self.request.event.questions.filter(target="speaker").exists()

    def post(self, request, *args, **kwargs):
        if request.POST.get("form") == "token":
            request.user.regenerate_token()
            messages.success(
                request,
                _(
                    "Your API token has been regenerated. The previous token will not be usable any longer."
                ),
            )
            return super().get(request, *args, **kwargs)
        elif self.login_form.is_bound and self.login_form.is_valid():
            self.login_form.save()
            request.user.log_action("pretalx.user.password.update")
        elif self.profile_form.is_bound and self.profile_form.is_valid():
            self.profile_form.save()
            profile = self.request.user.profiles.get_or_create(
                event=self.request.event
            )[0]
            profile.log_action("pretalx.user.profile.update", person=request.user)
            if self.profile_form.has_changed():
                self.request.event.cache.set("rebuild_schedule_export", True, None)
        elif self.questions_form.is_bound and self.questions_form.is_valid():
            self.questions_form.save()
            if self.questions_form.has_changed():
                self.request.event.cache.set("rebuild_schedule_export", True, None)
        else:
            messages.error(self.request, phrases.base.error_saving_changes)
            return super().get(request, *args, **kwargs)

        messages.success(self.request, phrases.base.saved)
        return redirect("cfp:event.user.view", event=self.request.event.slug)


class SubmissionViewMixin:
    permission_required = "submission.edit_submission"

    def get_object(self):
        users = [self.request.user] if not self.request.user.is_anonymous else []
        return get_object_or_404(
            Submission.all_objects.filter(event=self.request.event)
            .exclude(state=SubmissionStates.DELETED)
            .prefetch_related("answers", "answers__options", "speakers"),
            speakers__in=users,
            code__iexact=self.kwargs.get("code"),
        )

    @context
    @cached_property
    def submission(self, **kwargs):
        return self.get_object()


class SubmissionsListView(LoggedInEventPageMixin, ListView):
    template_name = "cfp/event/user_submissions.html"
    context_object_name = "submissions"

    @context
    def information(self):
        return [
            i
            for i in self.request.event.information.all()
            if person_can_view_information(self.request.user, i)
        ]

    @context
    def drafts(self):
        return Submission.all_objects.filter(
            event=self.request.event,
            speakers__in=[self.request.user],
            state=SubmissionStates.DRAFT,
        )

    def get_queryset(self):
        return self.request.event.submissions.filter(speakers__in=[self.request.user])


class SubmissionsWithdrawView(LoggedInEventPageMixin, SubmissionViewMixin, DetailView):
    template_name = "cfp/event/user_submission_withdraw.html"
    model = Submission
    context_object_name = "submission"
    permission_required = "submission.perform_actions"

    def get_permission_object(self):
        return self.get_object()

    def post(self, request, *args, **kwargs):
        obj = self.get_object()
        if self.request.user.has_perm("submission.withdraw_submission", obj):
            if obj.state == SubmissionStates.ACCEPTED:
                with override(obj.event.locale):
                    obj.event.send_orga_mail(
                        str(
                            _(
                                textwrap.dedent(
                                    """
                        Hi,

                        this is your content system at {event_dashboard}.
                        Your accepted talk “{title}” by {speakers} was just withdrawn by {user}.
                        You can find details at {url}.

                        Best regards,
                        pretalx
                        """
                                )
                            )
                        ).format(
                            title=obj.title,
                            speakers=obj.display_speaker_names,
                            user=request.user.get_display_name(),
                            event_dashboard=request.event.orga_urls.base.full(),
                            url=obj.orga_urls.edit.full(),
                        )
                    )
            obj.withdraw(person=request.user)
            messages.success(self.request, phrases.cfp.submission_withdrawn)
        else:
            messages.error(self.request, phrases.cfp.submission_not_withdrawn)
        return redirect("cfp:event.user.submissions", event=self.request.event.slug)


class SubmissionConfirmView(LoggedInEventPageMixin, SubmissionViewMixin, FormView):
    template_name = "cfp/event/user_submission_confirm.html"
    form_class = AvailabilitiesFormMixin

    def get_object(self):
        return get_object_or_404(
            self.request.event.submissions, code__iexact=self.kwargs.get("code")
        )

    def dispatch(self, request, *args, **kwargs):
        if request.user.is_anonymous:
            return get_login_redirect(request)
        if not request.user.has_perm("submission.perform_actions", self.submission):
            self.template_name = "cfp/event/user_submission_confirm_error.html"
        return super().dispatch(request, *args, **kwargs)

    @cached_property
    def speaker_profile(self):
        return self.request.user.event_profile(self.request.event)

    def get_form_kwargs(self):
        result = super().get_form_kwargs()
        result["instance"] = self.speaker_profile
        result["event"] = self.request.event
        result["limit_to_rooms"] = True
        return result

    def get_form(self):
        form = super().get_form()
        if not self.request.event.cfp.request_availabilities:
            form.fields.pop("availabilities")
        else:
            form.fields["availabilities"].required = (
                self.request.event.cfp.require_availabilities
            )
        return form

    def form_valid(self, form):
        submission = self.submission
        form.save()
        if self.request.user.has_perm("submission.confirm_submission", submission):
            submission.confirm(person=self.request.user)
            messages.success(self.request, phrases.cfp.submission_confirmed)
        elif submission.state == SubmissionStates.CONFIRMED:
            messages.success(self.request, phrases.cfp.submission_was_confirmed)
        else:
            messages.error(self.request, phrases.cfp.submission_not_confirmed)
        return redirect("cfp:event.user.submissions", event=self.request.event.slug)


class SubmissionDraftDiscardView(
    LoggedInEventPageMixin, SubmissionViewMixin, TemplateView
):
    template_name = "cfp/event/user_submission_discard.html"
    form_class = AvailabilitiesFormMixin

    def get_object(self):
        submission = super().get_object()
        if not submission.state == SubmissionStates.DRAFT:
            raise Http404()
        return submission

    def post(self, request, *args, **kwargs):
        self.submission.delete()
        messages.success(self.request, _("Your draft was discarded."))
        return redirect("cfp:event.user.submissions", event=self.request.event.slug)


class SubmissionsEditView(LoggedInEventPageMixin, SubmissionViewMixin, UpdateView):
    template_name = "cfp/event/user_submission_edit.html"
    model = Submission
    form_class = InfoForm
    context_object_name = "submission"
    permission_required = "submission.view_submission"
    write_permission_required = "submission.edit_submission"

    def get_permission_object(self):
        return self.object

    @context
    @cached_property
    def formset(self):
        formset_class = inlineformset_factory(
            Submission,
            Resource,
            form=ResourceForm,
            formset=BaseModelFormSet,
            can_delete=True,
            extra=0,
        )
        submission = self.object
        return formset_class(
            self.request.POST if self.request.method == "POST" else None,
            files=self.request.FILES if self.request.method == "POST" else None,
            queryset=(
                submission.resources.all() if submission else Resource.objects.none()
            ),
            prefix="resource",
        )

    def save_formset(self, obj):
        if not self.formset.is_valid():
            return False

        for form in self.formset.initial_forms:
            if form in self.formset.deleted_forms:
                if not form.instance.pk:
                    continue
                obj.log_action(
                    "pretalx.submission.resource.delete",
                    person=self.request.user,
                    data={"id": form.instance.pk},
                )
                form.instance.delete()
                form.instance.pk = None
            elif form.has_changed():
                form.instance.submission = obj
                form.save()
                change_data = {k: form.cleaned_data.get(k) for k in form.changed_data}
                change_data["id"] = form.instance.pk
                obj.log_action(
                    "pretalx.submission.resource.update", person=self.request.user
                )

        extra_forms = [
            form
            for form in self.formset.extra_forms
            if form.has_changed
            and not self.formset._should_delete_form(form)
            and form.is_valid()
        ]
        for form in extra_forms:
            form.instance.submission = obj
            form.save()
            obj.log_action(
                "pretalx.submission.resource.create",
                person=self.request.user,
                data={"id": form.instance.pk},
            )

        return True

    @context
    @cached_property
    def qform(self):
        return QuestionsForm(
            data=self.request.POST if self.request.method == "POST" else None,
            files=self.request.FILES if self.request.method == "POST" else None,
            submission=self.object,
            target="submission",
            event=self.request.event,
            readonly=not self.can_edit,
        )

    @cached_property
    def object(self):
        return self.get_object()

    def post(self, request, *args, **kwargs):
        form = self.get_form()
        if form.is_valid() and self.qform.is_valid():
            return self.form_valid(form)
        return self.form_invalid(form)

    @context
    @cached_property
    def can_edit(self):
        return self.object.editable

    def get_form_kwargs(self):
        kwargs = super().get_form_kwargs()
        kwargs["event"] = self.request.event
        kwargs["field_configuration"] = self.request.event.cfp_flow.config.get(
            "info", {}
        ).get("fields")
        kwargs["readonly"] = not self.can_edit
        return kwargs

    def form_valid(self, form):
        if self.can_edit:
            form.save()
            self.qform.save()
            result = self.save_formset(form.instance)
            if not result:
                return self.get(self.request, *self.args, **self.kwargs)
            if form.has_changed():
                if form.instance.pk and "duration" in form.changed_data:
                    form.instance.update_duration()
                if form.instance.pk and "track" in form.changed_data:
                    form.instance.update_review_scores()
                if form.instance.pk and "additional_speaker" in form.changed_data:
                    try:
                        form.instance.send_invite(to=[form.cleaned_data.get('additional_speaker')],
                                               _from=self.request.user)
                    except SendMailException as exception:
<<<<<<< HEAD
                        logging.getLogger("").warning(str(exception))
=======
                        logger.warning('Failed to send email with error: %s', exception)
>>>>>>> 21c0e356
                        messages.warning(self.request,
                                         phrases.cfp.submission_email_fail)
                form.instance.log_action(
                    "pretalx.submission.update", person=self.request.user
                )
                self.request.event.cache.set("rebuild_schedule_export", True, None)
            if (
                form.instance.state == SubmissionStates.DRAFT
                and self.request.method == "POST"
                and self.request.POST.get("action", "submit") == "dedraft"
            ):
                form.instance.make_submitted(person=self.request.user)
                form.instance.log_action(
                    "pretalx.submission.create", person=self.request.user
                )
                messages.success(self.request, _("Your proposal has been submitted."))
                return redirect(self.request.event.urls.user_submissions)
            else:
                messages.success(self.request, phrases.base.saved)
        else:
            messages.error(self.request, phrases.cfp.submission_uneditable)
        return redirect(self.object.urls.user_base)


class DeleteAccountView(LoggedInEventPageMixin, View):
    @staticmethod
    def post(request, event):
        if request.POST.get("really"):
            request.user.deactivate()
            logout(request)
            messages.success(request, phrases.cfp.account_deleted)
            return redirect(request.event.urls.base)
        messages.error(request, phrases.cfp.account_delete_confirm)
        return redirect(request.event.urls.user + "?really")


class SubmissionInviteView(LoggedInEventPageMixin, SubmissionViewMixin, FormView):
    form_class = SubmissionInvitationForm
    template_name = "cfp/event/user_submission_invitation.html"
    permission_required = "cfp.add_speakers"

    def get_permission_object(self):
        return self.get_object()

    def get_form_kwargs(self):
        kwargs = super().get_form_kwargs()
        kwargs["submission"] = self.submission
        kwargs["speaker"] = self.request.user
        if "email" in self.request.GET and not self.request.method == "POST":
            initial = kwargs.get("initial", {})
            initial["speaker"] = urllib.parse.unquote(self.request.GET["email"])
            kwargs["initial"] = initial

            try:
                validate_email(initial["speaker"])
            except ValidationError:
                messages.warning(self.request, phrases.cfp.invite_invalid_email)
        return kwargs

    def form_valid(self, form):
        form.save()
        messages.success(self.request, phrases.cfp.invite_sent)
        self.submission.log_action(
            "pretalx.submission.speakers.invite", person=self.request.user
        )
        return super().form_valid(form)

    def get_success_url(self):
        return self.submission.urls.user_base


class SubmissionInviteAcceptView(LoggedInEventPageMixin, DetailView):
    template_name = "cfp/event/invitation.html"
    context_object_name = "submission"

    def get_object(self, queryset=None):
        return get_object_or_404(
            Submission,
            code__iexact=self.kwargs["code"],
            invitation_token__iexact=self.kwargs["invitation"],
        )

    @context
    @cached_property
    def can_accept_invite(self):
        return self.request.user.has_perm("cfp.add_speakers", self.get_object())

    def post(self, request, *args, **kwargs):
        if not self.can_accept_invite:
            messages.error(self.request, _("You cannot accept this invitation."))
            return redirect(self.request.event.urls.user)
        submission = self.get_object()
        submission.speakers.add(self.request.user)
        submission.log_action(
            "pretalx.submission.speakers.add", person=self.request.user
        )
        submission.save()
        messages.success(self.request, phrases.cfp.invite_accepted)
        return redirect("cfp:event.user.view", event=self.request.event.slug)


class MailListView(LoggedInEventPageMixin, TemplateView):
    template_name = "cfp/event/user_mails.html"

    @context
    def mails(self):
        return self.request.user.mails.filter(sent__isnull=False).order_by("-sent")<|MERGE_RESOLUTION|>--- conflicted
+++ resolved
@@ -406,11 +406,7 @@
                         form.instance.send_invite(to=[form.cleaned_data.get('additional_speaker')],
                                                _from=self.request.user)
                     except SendMailException as exception:
-<<<<<<< HEAD
-                        logging.getLogger("").warning(str(exception))
-=======
                         logger.warning('Failed to send email with error: %s', exception)
->>>>>>> 21c0e356
                         messages.warning(self.request,
                                          phrases.cfp.submission_email_fail)
                 form.instance.log_action(
