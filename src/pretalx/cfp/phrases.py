--- conflicted
+++ resolved
@@ -69,7 +69,6 @@
 
   “{title}”
 
-<<<<<<< HEAD
 at {event}. Please follow this link to join:
 
   {url}
@@ -77,7 +76,4 @@
 I’m looking forward to it!
 {speaker}"""
     )
-    questions = _("Questions")
-=======
-    custom_fields = _("Custom fields")
->>>>>>> c2eb0b61
+    custom_fields = _("Custom fields")