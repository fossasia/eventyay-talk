{% load i18n %}

<nav id="schedule-nav"{% if with_margin %} class="p-3"{% endif %}>
    <div class="navigation">
        <a href="{{ request.event.urls.schedule }}" class="btn btn-outline-success {% if "/schedule/" in request.path %} active{% endif %}">
            <i class="fa fa-calendar"></i> {% translate "Schedule" %}
        </a>
        {% if request.event.display_settings.schedule_display != "list" %}
            <a href="{{ request.event.urls.talks }}" class="btn btn-outline-success {% if "/talk/" in request.path %} active{% endif %}">
                <i class="fa fa-comments-o"></i> {% translate "Sessions" %}
            </a>
        {% endif %}
        <a href="{{ request.event.urls.speakers }}" class="btn btn-outline-success {% if "/speaker/" in request.path %} active{% endif %}">
            <i class="fa fa-group"></i> {% translate "Speakers" %}
        </a>
        {% if request.event.display_settings.ticket_link %}
            <a href="{{ request.event.display_settings.ticket_link }}" class="btn btn-outline-success">
                <i class="fa fa-group"></i> {% translate "Tickets" %}
            </a>
        {% endif %}
    </div>
    <div class="header-right">
        {% if with_extra %}
            <span>{% translate "Version" %} <a href="{{ request.event.urls.changelog }}">{{ schedule.version|default:"–" }}</a></span>
            <details class="dropdown">
<<<<<<< HEAD
                <summary class="btn btn-sm">
                    <div class="btn btn-sm btn-outline-info">
                        <i class="fa fa-calendar-plus-o"></i> Add to Calendar
                    </div>                    
=======
                <summary class="btn btn-sm btn-outline-info">
                    <i class="fa fa-calendar-plus-o"></i> Add to Calendar <i class="fa fa-caret-down"></i>
>>>>>>> edf7e388
                </summary>
                <ul class="dropdown-content dropdown-content-s{% if rtl %}e{% else %}w{% endif %}">
                    {% for exporter in exporters %}{% if exporter.public %}
                        <li><a class="dropdown-item" href="{{ exporter.urls.base }}">
                            {% if exporter.icon|slice:":3" == "fa-" %}
                                <span class="fa {{ exporter.icon }} export-icon"></span>
                            {% else %}
                                <span class="export-icon">{{ exporter.icon }}</span>
                            {% endif %}
                            {{ exporter.verbose_name }}
                            {% if exporter.show_qrcode %}
                                <span class="export-qrcode">
                                    <div class="btn btn-default btn-sm">
                                        <i class="fa fa-qrcode"></i>
                                    </div>
                                    <div class="export-qrcode-image btn btn-default">{{ exporter.get_qrcode }}</div>
                                </span>
                            {% endif %}
                        </a></li>
                    {% endif %}{% endfor %}
                    <div class="export-break" style="grid-area: slice-08-07-00-00 / 1 / slice-08-08-00-00;"></div>
                    {% for exporter in my_exporters %}{% if exporter.public %}
                        <li><a class="dropdown-item" href="{{ exporter.urls.base }}">
                            {% if exporter.icon|slice:":3" == "fa-" %}
                                <span class="fa {{ exporter.icon }} export-icon"></span>
                            {% else %}
                                <span class="export-icon">{{ exporter.icon }}</span>
                            {% endif %}
                            {{ exporter.verbose_name }}
                            {% if exporter.show_qrcode %}
                                <span class="export-qrcode">
                                    <div class="btn btn-default btn-sm">
                                        <i class="fa fa-qrcode"></i>
                                    </div>
                                    <div class="export-qrcode-image btn btn-default">{{ exporter.get_qrcode }}</div>
                                </span>
                            {% endif %}
                        </a></li>
                    {% endif %}{% endfor %}
                </ul>
            </details>
        {% endif %}
    </div>
</nav><|MERGE_RESOLUTION|>--- conflicted
+++ resolved
@@ -23,15 +23,10 @@
         {% if with_extra %}
             <span>{% translate "Version" %} <a href="{{ request.event.urls.changelog }}">{{ schedule.version|default:"–" }}</a></span>
             <details class="dropdown">
-<<<<<<< HEAD
                 <summary class="btn btn-sm">
                     <div class="btn btn-sm btn-outline-info">
                         <i class="fa fa-calendar-plus-o"></i> Add to Calendar
                     </div>                    
-=======
-                <summary class="btn btn-sm btn-outline-info">
-                    <i class="fa fa-calendar-plus-o"></i> Add to Calendar <i class="fa fa-caret-down"></i>
->>>>>>> edf7e388
                 </summary>
                 <ul class="dropdown-content dropdown-content-s{% if rtl %}e{% else %}w{% endif %}">
                     {% for exporter in exporters %}{% if exporter.public %}
