--- conflicted
+++ resolved
@@ -2,7 +2,6 @@
 {% load static %}
 {% load compress %}
 
-<<<<<<< HEAD
 {% block agenda_header_row %}
     {% compress js %}
         <script type="text/javascript" src='{% static "/agenda/js/jquery.min.js"%}'></script>
@@ -66,7 +65,7 @@
               <i class="fa fa-group"></i> {% translate "Speakers" %}
           </a>
           {% if request.event.display_settings.ticket_link %}
-              <a href="{{ request.event.display_settings.ticket_link }}" target="_blank" class="btn btn-outline-success">
+              <a href="{{ request.event.display_settings.ticket_link }}" class="btn btn-outline-success">
                   <i class="fa fa-group"></i> {% translate "Tickets" %}
               </a>
           {% endif %}
@@ -76,28 +75,6 @@
           </a>
       </div>
       <div class="header-right">
-=======
-<nav id="schedule-nav"{% if with_margin %} class="p-3"{% endif %}>
-    <div class="navigation">
-        <a href="{{ request.event.urls.schedule }}" class="btn btn-outline-success {% if "/schedule/" in request.path %} active{% endif %}">
-            <i class="fa fa-calendar"></i> {% translate "Schedule" %}
-        </a>
-        {% if request.event.display_settings.schedule_display != "list" %}
-            <a href="{{ request.event.urls.talks }}" class="btn btn-outline-success {% if "/talk/" in request.path %} active{% endif %}">
-                <i class="fa fa-comments-o"></i> {% translate "Sessions" %}
-            </a>
-        {% endif %}
-        <a href="{{ request.event.urls.speakers }}" class="btn btn-outline-success {% if "/speaker/" in request.path %} active{% endif %}">
-            <i class="fa fa-group"></i> {% translate "Speakers" %}
-        </a>
-        {% if request.event.display_settings.ticket_link %}
-            <a href="{{ request.event.display_settings.ticket_link }}" class="btn btn-outline-success">
-                <i class="fa fa-ticket"></i> {% translate "Tickets" %}
-            </a>
-        {% endif %}
-    </div>
-    <div class="header-right">
->>>>>>> 242c9598
         {% if with_extra %}
             <span>{% translate "Version" %} <a href="{{ request.event.urls.changelog }}">{{ schedule.version|default:"–" }}</a></span>
             <details class="dropdown">
