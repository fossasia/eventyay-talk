{% load i18n %}
{% load static %}
{% load compress %}

<<<<<<< HEAD
{% block agenda_header_row %}
    {% compress js %}
        <script type="text/javascript" src='{% static "/agenda/js/jquery.min.js"%}'></script>
        <script type="text/javascript" src='{% static "/agenda/js/join-online-event.js"%}'></script>
    {% endcompress %}
{% endblock %}

{% block agenda_content %}
<div id="join-video-popupmodal" hidden aria-live="polite">
  <div class="modal-card">
      <div class="modal-card-content-join">
          <div>
              <h3>
                  {% trans "This is a ticketed event. Please check your email for your unique ticketed link to join." %}
              </h3>
              <p class="text">
                  {% trans "Lost your ticket?" %}
                  <a id="resend_link" class="btn btn-default" href='{{ request.event.display_settings.ticket_link }}resend'>
                      {% trans "Resend the email" %}
                  </a>
                  {% trans "to receive it here." %}
              </p>
              <p class="text">
                  {% trans "Haven’t got a ticket yet?" %}
                  <a id="login_link" class="btn btn-default" href='{{ request.event.display_settings.ticket_link }}'>
                      {% trans "Register here" %}
                  </a>
              </p>
          </div>
      </div>
      <div class="join-online-close">
          <button id="join-online-close-button" class="btn btn-default join-online-close-button">Close</button>
      </div>
  </div>
</div>
<div id="join-video-popupmodal-missing-config" hidden aria-live="polite">
  <div class="modal-card">
      <div class="modal-card-content-join">
          <div>
              <h3>
                  {% trans "Some configurations is missing for video setting, please contact organizer." %}
              </h3>
          </div>
      </div>
      <div class="join-online-close">
          <button id="join-online-close-button-missing-config" class="btn btn-default join-online-close-button">Close</button>
      </div>
  </div>
</div>
  <nav id="schedule-nav"{% if with_margin %} class="p-3"{% endif %}>
      <div class="navigation">
          <a href="{{ request.event.urls.schedule }}" class="btn btn-outline-success {% if "/schedule/" in request.path %} active{% endif %}">
              <i class="fa fa-calendar"></i> {% translate "Schedule" %}
          </a>
          {% if request.event.display_settings.schedule_display != "list" %}
              <a href="{{ request.event.urls.talks }}" class="btn btn-outline-success {% if "/talk/" in request.path %} active{% endif %}">
                  <i class="fa fa-comments-o"></i> {% translate "Sessions" %}
              </a>
          {% endif %}
          <a href="{{ request.event.urls.speakers }}" class="btn btn-outline-success {% if "/speaker/" in request.path %} active{% endif %}">
              <i class="fa fa-group"></i> {% translate "Speakers" %}
          </a>
          {% if request.event.display_settings.ticket_link %}
              <a href="{{ request.event.display_settings.ticket_link }}" target="_blank" class="btn btn-outline-success">
                  <i class="fa fa-group"></i> {% translate "Tickets" %}
              </a>
          {% endif %}

          <a id="join-event-link" href='{% url "agenda:event.onlinevideo.join" event=request.event.slug %}' class="btn btn-outline-success">
              <i class="fa fa-video-camera"></i> {% translate "Videos" %}
          </a>
      </div>
      <div class="header-right">
          {% if with_extra %}
              <span>{% translate "Version" %} <a href="{{ request.event.urls.changelog }}">{{ schedule.version|default:"–" }}</a></span>
              <details class="dropdown">
                  <summary class="btn btn-sm btn-outline-info">
                      <i class="fa fa-code"></i><i class="fa fa-caret-down"></i>
                  </summary>
                  <ul class="dropdown-content dropdown-content-s{% if rtl %}e{% else %}w{% endif %}">
                      {% for exporter in exporters %}{% if exporter.public %}
                          <li><a class="dropdown-item" href="{{ exporter.urls.base }}">
                              {% if exporter.icon|slice:":3" == "fa-" %}
                                  <span class="fa {{ exporter.icon }} export-icon"></span>
                              {% else %}
                                  <span class="export-icon">{{ exporter.icon }}</span>
                              {% endif %}
                              {{ exporter.verbose_name }}
                              {% if exporter.show_qrcode %}
                                  <span class="export-qrcode">
                                      <div class="btn btn-default btn-sm">
                                          <i class="fa fa-qrcode"></i>
                                      </div>
                                      <div class="export-qrcode-image btn btn-default">{{ exporter.get_qrcode }}</div>
                                  </span>
                              {% endif %}
                          </a></li>
                      {% endif %}{% endfor %}
                      <div class="export-break" style="grid-area: slice-08-07-00-00 / 1 / slice-08-08-00-00;"></div>
                      {% for exporter in my_exporters %}{% if exporter.public %}
                          <li><a class="dropdown-item" href="{{ exporter.urls.base }}">
                              {% if exporter.icon|slice:":3" == "fa-" %}
                                  <span class="fa {{ exporter.icon }} export-icon"></span>
                              {% else %}
                                  <span class="export-icon">{{ exporter.icon }}</span>
                              {% endif %}
                              {{ exporter.verbose_name }}
                              {% if exporter.show_qrcode %}
                                  <span class="export-qrcode">
                                      <div class="btn btn-default btn-sm">
                                          <i class="fa fa-qrcode"></i>
                                      </div>
                                      <div class="export-qrcode-image btn btn-default">{{ exporter.get_qrcode }}</div>
                                  </span>
                              {% endif %}
                          </a></li>
                      {% endif %}{% endfor %}
                  </ul>
              </details>
          {% endif %}
      </div>
  </nav>
{% endblock %}
=======
<nav id="schedule-nav"{% if with_margin %} class="p-3"{% endif %}>
    <div class="navigation">
        <a href="{{ request.event.urls.schedule }}" class="btn btn-outline-success {% if "/schedule/" in request.path %} active{% endif %}">
            <i class="fa fa-calendar"></i> {% translate "Schedule" %}
        </a>
        {% if request.event.display_settings.schedule_display != "list" %}
            <a href="{{ request.event.urls.talks }}" class="btn btn-outline-success {% if "/talk/" in request.path %} active{% endif %}">
                <i class="fa fa-comments-o"></i> {% translate "Sessions" %}
            </a>
        {% endif %}
        <a href="{{ request.event.urls.speakers }}" class="btn btn-outline-success {% if "/speaker/" in request.path %} active{% endif %}">
            <i class="fa fa-group"></i> {% translate "Speakers" %}
        </a>
        {% if request.event.display_settings.ticket_link %}
            <a href="{{ request.event.display_settings.ticket_link }}" class="btn btn-outline-success">
                <i class="fa fa-group"></i> {% translate "Tickets" %}
            </a>
        {% endif %}
    </div>
    <div class="header-right">
        {% if with_extra %}
            <span>{% translate "Version" %} <a href="{{ request.event.urls.changelog }}">{{ schedule.version|default:"–" }}</a></span>
            <details class="dropdown">
                <summary class="btn btn-sm btn-outline-info">
                    <i class="fa fa-calendar-plus-o"></i> Add to Calendar <i class="fa fa-caret-down"></i>
                </summary>
                <ul class="dropdown-content dropdown-content-s{% if rtl %}e{% else %}w{% endif %}">
                    {% for exporter in exporters %}{% if exporter.public %}
                        <li><a class="dropdown-item" href="{{ exporter.urls.base }}">
                            {% if exporter.icon|slice:":3" == "fa-" %}
                                <span class="fa {{ exporter.icon }} export-icon"></span>
                            {% else %}
                                <span class="export-icon">{{ exporter.icon }}</span>
                            {% endif %}
                            {{ exporter.verbose_name }}
                            {% if exporter.show_qrcode %}
                                <span class="export-qrcode">
                                    <div class="btn btn-default btn-sm">
                                        <i class="fa fa-qrcode"></i>
                                    </div>
                                    <div class="export-qrcode-image btn btn-default">{{ exporter.get_qrcode }}</div>
                                </span>
                            {% endif %}
                        </a></li>
                    {% endif %}{% endfor %}
                    <div class="export-break" style="grid-area: slice-08-07-00-00 / 1 / slice-08-08-00-00;"></div>
                    {% for exporter in my_exporters %}{% if exporter.public %}
                        <li><a class="dropdown-item" href="{{ exporter.urls.base }}">
                            {% if exporter.icon|slice:":3" == "fa-" %}
                                <span class="fa {{ exporter.icon }} export-icon"></span>
                            {% else %}
                                <span class="export-icon">{{ exporter.icon }}</span>
                            {% endif %}
                            {{ exporter.verbose_name }}
                            {% if exporter.show_qrcode %}
                                <span class="export-qrcode">
                                    <div class="btn btn-default btn-sm">
                                        <i class="fa fa-qrcode"></i>
                                    </div>
                                    <div class="export-qrcode-image btn btn-default">{{ exporter.get_qrcode }}</div>
                                </span>
                            {% endif %}
                        </a></li>
                    {% endif %}{% endfor %}
                </ul>
            </details>
        {% endif %}
    </div>
</nav>
>>>>>>> 89860e11
<|MERGE_RESOLUTION|>--- conflicted
+++ resolved
@@ -2,7 +2,6 @@
 {% load static %}
 {% load compress %}
 
-<<<<<<< HEAD
 {% block agenda_header_row %}
     {% compress js %}
         <script type="text/javascript" src='{% static "/agenda/js/jquery.min.js"%}'></script>
@@ -76,77 +75,6 @@
           </a>
       </div>
       <div class="header-right">
-          {% if with_extra %}
-              <span>{% translate "Version" %} <a href="{{ request.event.urls.changelog }}">{{ schedule.version|default:"–" }}</a></span>
-              <details class="dropdown">
-                  <summary class="btn btn-sm btn-outline-info">
-                      <i class="fa fa-code"></i><i class="fa fa-caret-down"></i>
-                  </summary>
-                  <ul class="dropdown-content dropdown-content-s{% if rtl %}e{% else %}w{% endif %}">
-                      {% for exporter in exporters %}{% if exporter.public %}
-                          <li><a class="dropdown-item" href="{{ exporter.urls.base }}">
-                              {% if exporter.icon|slice:":3" == "fa-" %}
-                                  <span class="fa {{ exporter.icon }} export-icon"></span>
-                              {% else %}
-                                  <span class="export-icon">{{ exporter.icon }}</span>
-                              {% endif %}
-                              {{ exporter.verbose_name }}
-                              {% if exporter.show_qrcode %}
-                                  <span class="export-qrcode">
-                                      <div class="btn btn-default btn-sm">
-                                          <i class="fa fa-qrcode"></i>
-                                      </div>
-                                      <div class="export-qrcode-image btn btn-default">{{ exporter.get_qrcode }}</div>
-                                  </span>
-                              {% endif %}
-                          </a></li>
-                      {% endif %}{% endfor %}
-                      <div class="export-break" style="grid-area: slice-08-07-00-00 / 1 / slice-08-08-00-00;"></div>
-                      {% for exporter in my_exporters %}{% if exporter.public %}
-                          <li><a class="dropdown-item" href="{{ exporter.urls.base }}">
-                              {% if exporter.icon|slice:":3" == "fa-" %}
-                                  <span class="fa {{ exporter.icon }} export-icon"></span>
-                              {% else %}
-                                  <span class="export-icon">{{ exporter.icon }}</span>
-                              {% endif %}
-                              {{ exporter.verbose_name }}
-                              {% if exporter.show_qrcode %}
-                                  <span class="export-qrcode">
-                                      <div class="btn btn-default btn-sm">
-                                          <i class="fa fa-qrcode"></i>
-                                      </div>
-                                      <div class="export-qrcode-image btn btn-default">{{ exporter.get_qrcode }}</div>
-                                  </span>
-                              {% endif %}
-                          </a></li>
-                      {% endif %}{% endfor %}
-                  </ul>
-              </details>
-          {% endif %}
-      </div>
-  </nav>
-{% endblock %}
-=======
-<nav id="schedule-nav"{% if with_margin %} class="p-3"{% endif %}>
-    <div class="navigation">
-        <a href="{{ request.event.urls.schedule }}" class="btn btn-outline-success {% if "/schedule/" in request.path %} active{% endif %}">
-            <i class="fa fa-calendar"></i> {% translate "Schedule" %}
-        </a>
-        {% if request.event.display_settings.schedule_display != "list" %}
-            <a href="{{ request.event.urls.talks }}" class="btn btn-outline-success {% if "/talk/" in request.path %} active{% endif %}">
-                <i class="fa fa-comments-o"></i> {% translate "Sessions" %}
-            </a>
-        {% endif %}
-        <a href="{{ request.event.urls.speakers }}" class="btn btn-outline-success {% if "/speaker/" in request.path %} active{% endif %}">
-            <i class="fa fa-group"></i> {% translate "Speakers" %}
-        </a>
-        {% if request.event.display_settings.ticket_link %}
-            <a href="{{ request.event.display_settings.ticket_link }}" class="btn btn-outline-success">
-                <i class="fa fa-group"></i> {% translate "Tickets" %}
-            </a>
-        {% endif %}
-    </div>
-    <div class="header-right">
         {% if with_extra %}
             <span>{% translate "Version" %} <a href="{{ request.event.urls.changelog }}">{{ schedule.version|default:"–" }}</a></span>
             <details class="dropdown">
@@ -195,5 +123,5 @@
             </details>
         {% endif %}
     </div>
-</nav>
->>>>>>> 89860e11
+  </nav>
+{% endblock %}