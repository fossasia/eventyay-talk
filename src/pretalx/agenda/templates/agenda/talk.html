--- conflicted
+++ resolved
@@ -38,7 +38,6 @@
 {% endblock agenda_custom_header %}
 
 {% block agenda_content %}
-<<<<<<< HEAD
   <article>
     {% html_signal "pretalx.agenda.signals.html_above_session_pages" sender=request.event request=request submission=submission %}
     <h3 class="talk-title">
@@ -127,153 +126,126 @@
         {% if answers %}
           <hr />
           <section class="answers">
-            {% for answer in answers %}
-              <span class="question"><strong>{{ answer.question.question }}:</strong></span>
-              <span class="answer {% if question.variant != "text" %}answer-strip-paragraph{% endif %}">{% include "common/question_answer.html" with answer=answer %}</span>
+            <dl>
+              {% for answer in answers %}
+                <dt class="question mt-2"><strong>{{ answer.question.question|append_colon }}</strong></dt>
+                <dd class="answer {% if question.variant != "text" %}answer-strip-paragraph{% endif %}">{% include "common/question_answer.html" with answer=answer %}</dd>
+              {% endfor %}
+            </dl>
+          </section>
+        {% endif %}
+        {% if submission.active_resources %}
+          <section class="resources">
+            {% translate "See also:" %}
+            {% if submission.active_resources.count == 1 %}{% with resource=submission.active_resources.first %}
+              {% include "agenda/includes/submission_resource.html" %}
+            {% endwith %}{% else %}
+              <ul>
+                {% for resource in submission.active_resources %}
+                  <li>{% include "agenda/includes/submission_resource.html" %}</li>
+                {% endfor %}
+              </ul>
+            {% endif %}
+          </section>
+        {% endif %}
+        <section>
+          {% html_signal "pretalx.agenda.signals.html_below_session_pages" sender=request.event request=request submission=submission %}
+        </section>
+        {% if submission_tags %}
+          {% for tag_item in submission_tags %}
+            <span class="submission_tag" onclick="#" style="background-color: {{ tag_item.color }}; color: {{ tag_item.contrast_color }};">{{ tag_item.tag }}</span>
+          {% endfor %}
+        {% endif %}
+      </div>
+    </div>
+    <small class="text-muted">
+      {% if talk_slots|length == 1 %}
+        {{ talk_slots.0.start|datetimerange:talk_slots.0.end }}, {{ talk_slots.0.room.name }}
+        {% if talk_slots.0.room.description %}
+          <i class="fa fa-question-circle" data-toggle="tooltip" title="{{ talk_slots.0.room.description }}"></i>
+        {% endif %}
+      {% endif %}
+      {% if request.event.is_multilingual and request.event.cfp.request_content_locale %}
+        <div class="speakers">
+          <strong>{{ phrases.base.language }}:</strong> {{ submission.get_content_locale_display }}
+        </div>
+      {% endif %}
+      {% if submission.do_not_record %}
+        <span class="fa-stack">
+          <i class="fa fa-video-camera fa-stack-1x"></i>
+          <i class="fa fa-ban do-not-record fa-stack-2x" aria-hidden="true" alt="{{ phrases.agenda.schedule_do_not_record }}"></i>
+        </span>
+        <em>{{ phrases.agenda.schedule.do_not_record }}</em>
+      {% endif %}
+    </small>
+  </h3>
+  <div class="talk row">
+    <div class="talk-content">
+      {% if recording_iframe %}{{ recording_iframe|safe }}{% endif %}
+      {% if submission.image %}
+        <div class="talk-image">
+          <a href="{{ submission.image.url }}"
+             data-lightbox="{{ submission.image.url }}">
+            <img loading="lazy"
+                 src="{{ submission.image.url }}"
+                 alt="{% translate "This session’s header image" %}">
+          </a>
+        </div>
+      {% endif %}
+      {% if talk_slots|length > 1 %}
+        <ul class="talk-slots">
+          {% for talk in talk_slots %}
+            <li class="text-muted">
+              {{ talk.start|datetimerange:talk.end }}, {{ talk.room.name }}
+              {% if room.description %}
+                <i class="fa fa-question-circle" data-toggle="tooltip" title="{{ room.description }}"></i>
+              {% endif %}
+            </li>
+          {% endfor %}
+        </ul>
+        <p>
+          <i>{% phrase "phrases.schedule.timezone_hint" tz=request.event.timezone %}</i>
+        </p>
+      {% endif %}
+      <section class="abstract">
+        {{ submission.abstract|rich_text }}
+      </section>
+      {% if submission.abstract and submission.description %}<hr />{% endif %}
+      <section class="description">
+        {{ submission.description|rich_text }}
+      </section>
+      {% if answers %}
+        <hr />
+        <section class="answers">
+          {% for answer in answers %}
+            <span class="question"><strong>{{ answer.question.question }}:</strong></span>
+            <span class="answer {% if question.variant != "text" %}answer-strip-paragraph{% endif %}">{% include "common/question_answer.html" with answer=answer %}</span>
+          {% endfor %}
+      {% endif %}
+    </section>
+    {% if submission.active_resources %}
+      <section class="resources">
+        {% translate "See also:" %}
+        {% if submission.active_resources.count == 1 %}{% with resource=submission.active_resources.first %}
+          {% include "agenda/includes/submission_resource.html" %}
+        {% endwith %}{% else %}
+          <ul>
+            {% for resource in submission.active_resources %}
+              <li>{% include "agenda/includes/submission_resource.html" %}</li>
             {% endfor %}
+          </ul>
         {% endif %}
       </section>
-      {% if submission.active_resources %}
-        <section class="resources">
-          {% translate "See also:" %}
-          {% if submission.active_resources.count == 1 %}{% with resource=submission.active_resources.first %}
-            {% include "agenda/includes/submission_resource.html" %}
-          {% endwith %}{% else %}
-            <ul>
-              {% for resource in submission.active_resources %}
-                <li>{% include "agenda/includes/submission_resource.html" %}</li>
-=======
-    <article>
-        {% html_signal "pretalx.agenda.signals.html_above_session_pages" sender=request.event request=request submission=submission %}
-        <h3 class="talk-title">
-            <div class="heading-with-buttons">
-                <span>
-                    {{ submission.title }}
-                    <button class="btn btn-xs btn-link d-none" id="fav-button">
-                        <i class="fa fa-star-o d-none" title="{% translate "Favourite this session" %}"></i>
-                        <i class="fa fa-star d-none" title="{% translate "Remove this session from your favourites" %}"></i>
-                    </button>
-                </span>
-                <div class="buttons d-flex justify-content-end" id="talk-buttons">
-                    {% if submission.state == "confirmed" and request.event.current_schedule %}
-                        <a class="btn btn-outline-primary ml-2" href="{{ submission.urls.ical }}">
-                            <i class="fa fa-calendar"></i> .ical
-                        </a>
-                    {% endif %}
-                    {% if submission.does_accept_feedback and request.event|get_feature_flag:"use_feedback" and not is_html_export %}
-                        <a href="{{ submission.urls.feedback }}" class="btn btn-success">
-                            <i class="fa fa-comments"></i> {{ phrases.agenda.feedback }}
-                        </a>
-                    {% endif %}
-                    {% if request.user in submission.speakers.all %}
-                        <a href="{{ submission.urls.user_base }}" class="btn btn-info ml-1">
-                            <i class="fa fa-edit"></i> {{ phrases.base.edit }}
-                        </a>
-                    {% endif %}
-                </div>
-            </div>
-            <small class="text-muted">
-                {% if talk_slots|length == 1 %}
-                    {{ talk_slots.0.start|datetimerange:talk_slots.0.end }}, {{ talk_slots.0.room.name }}
-                    {% if talk_slots.0.room.description %}
-                        <i class="fa fa-question-circle" data-toggle="tooltip" title="{{ talk_slots.0.room.description }}"></i>
-                    {% endif %}
-                {% endif %}
-                {% if request.event.is_multilingual and request.event.cfp.request_content_locale %}
-                    <div class="speakers">
-                        <strong>{{ phrases.base.language }}:</strong> {{ submission.get_content_locale_display }}
-                    </div>
-                {% endif %}
-                {% if submission.do_not_record %}
-                    <span class="fa-stack">
-                        <i class="fa fa-video-camera fa-stack-1x"></i>
-                        <i class="fa fa-ban do-not-record fa-stack-2x" aria-hidden="true" alt="{{ phrases.agenda.schedule_do_not_record }}"></i>
-                    </span>
-                    <em>{{ phrases.agenda.schedule.do_not_record }}</em>
-                {% endif %}
-            </small>
-        </h3>
-        <div class="talk row">
-            <div class="talk-content">
-                {% if recording_iframe %}{{ recording_iframe|safe }}{% endif %}
-                {% if submission.image %}
-                    <div class="talk-image">
-                        <a href="{{ submission.image.url }}"
-                           data-lightbox="{{ submission.image.url }}">
-                            <img loading="lazy"
-                                 src="{{ submission.image.url }}"
-                                 alt="{% translate "This session’s header image" %}">
-                        </a>
-                    </div>
-                {% endif %}
-                {% if talk_slots|length > 1 %}
-                    <ul class="talk-slots">
-                        {% for talk in talk_slots %}
-                            <li class="text-muted">
-                                {{ talk.start|datetimerange:talk.end }}, {{ talk.room.name }}
-                                {% if room.description %}
-                                    <i class="fa fa-question-circle" data-toggle="tooltip" title="{{ room.description }}"></i>
-                                {% endif %}
-                            </li>
-                        {% endfor %}
-                    </ul>
-                    <p>
-                        <i>{% phrase "phrases.schedule.timezone_hint" tz=request.event.timezone %}</i>
-                    </p>
-                {% endif %}
-                <section class="abstract">
-                    {{ submission.abstract|rich_text }}
-                </section>
-                {% if submission.abstract and submission.description %}<hr />{% endif %}
-                <section class="description">
-                    {{ submission.description|rich_text }}
-                </section>
-                {% if answers %}
-                    <hr />
-                    <section class="answers">
-                        <dl>
-                        {% for answer in answers %}
-                            <dt class="question mt-2"><strong>{{ answer.question.question|append_colon }}</strong></dt>
-                            <dd class="answer {% if question.variant != "text" %}answer-strip-paragraph{% endif %}">{% include "common/question_answer.html" with answer=answer %}</dd>
-                        {% endfor %}
-                        </dl>
-                    </section>
-                {% endif %}
-            {% if submission.active_resources %}
-                <section class="resources">
-                    {% translate "See also:" %}
-                    {% if submission.active_resources.count == 1 %}{% with resource=submission.active_resources.first %}
-                        {% include "agenda/includes/submission_resource.html" %}
-                    {% endwith %}{% else %}
-                        <ul>
-                            {% for resource in submission.active_resources %}
-                                <li>{% include "agenda/includes/submission_resource.html" %}</li>
-                            {% endfor %}
-                        </ul>
-                    {% endif %}
-                </section>
-            {% endif %}
-            <section>
-                {% html_signal "pretalx.agenda.signals.html_below_session_pages" sender=request.event request=request submission=submission %}
-            </section>
-            {% if submission_tags %}
-              {% for tag_item in submission_tags %}
-                  <span class="submission_tag" onclick="#" style="background-color: {{ tag_item.color }}; color: {{ tag_item.contrast_color }};">{{ tag_item.tag }}</span>
->>>>>>> cb5eb59e
-              {% endfor %}
-            </ul>
-          {% endif %}
-        </section>
-      {% endif %}
-      <section>
-        {% html_signal "pretalx.agenda.signals.html_below_session_pages" sender=request.event request=request submission=submission %}
-      </section>
-      {% if submission_tags %}
-        {% for tag_item in submission_tags %}
-          <span class="submission_tag" onclick="#" style="background-color: {{ tag_item.color }}; color: {{ tag_item.contrast_color }};">{{ tag_item.tag }}</span>
-        {% endfor %}
-      {% endif %}
-    </div>
+    {% endif %}
+    <section>
+      {% html_signal "pretalx.agenda.signals.html_below_session_pages" sender=request.event request=request submission=submission %}
+    </section>
+    {% if submission_tags %}
+      {% for tag_item in submission_tags %}
+        <span class="submission_tag" onclick="#" style="background-color: {{ tag_item.color }}; color: {{ tag_item.contrast_color }};">{{ tag_item.tag }}</span>
+      {% endfor %}
+    {% endif %}
+  </div>
   </div>
   {% if not hide_speaker_links %}
     {% for speaker in speakers %}
