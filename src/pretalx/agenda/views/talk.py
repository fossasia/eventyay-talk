import datetime as dt
from urllib.parse import unquote, urlparse

import jwt
import requests
import vobject
from django.conf import settings
from django.contrib import messages
<<<<<<< HEAD
from django.db.models import Q
from django.http import HttpResponse, JsonResponse
=======
from django.db.models import Prefetch, Q
from django.http import HttpResponse
>>>>>>> c2eb0b61
from django.shortcuts import get_object_or_404
from django.utils.functional import cached_property
from django.utils.translation import gettext_lazy as _
from django.views.generic import FormView, TemplateView, View
from django_context_decorator import context

from pretalx.agenda.signals import register_recording_provider
from pretalx.agenda.views.utils import encode_email
from pretalx.cfp.views.event import EventPageMixin
from pretalx.common.text.phrases import phrases
<<<<<<< HEAD
from pretalx.common.views.mixins import (
    EventPermissionRequired,
    PermissionRequired,
    SocialMediaCardMixin,
)
from pretalx.schedule.models import Schedule, TalkSlot
=======
from pretalx.common.views.mixins import PermissionRequired, SocialMediaCardMixin
from pretalx.schedule.models import TalkSlot
>>>>>>> c2eb0b61
from pretalx.submission.forms import FeedbackForm
from pretalx.submission.models import Submission, SubmissionStates


class TalkMixin(PermissionRequired):
    permission_required = "agenda.view_submission"

    def get_queryset(self):
        return self.request.event.submissions.prefetch_related(
            "slots",
            "resources",
        ).select_related("submission_type", "track", "event")

    @cached_property
    def object(self):
        return get_object_or_404(
            self.get_queryset(),
            code__iexact=self.kwargs["slug"],
        )

    @context
    @cached_property
    def submission(self):
        return self.object

    def get_permission_object(self):
        return self.submission


class TalkView(TalkMixin, TemplateView):
    template_name = "agenda/talk.html"

    def get_contrast_color(self, bg_color):
        if not bg_color:
            return ""
        bg_color = bg_color.lstrip("#")
        r = int(bg_color[0:2], 16)
        g = int(bg_color[2:4], 16)
        b = int(bg_color[4:6], 16)
        brightness = (r * 299 + g * 587 + b * 114) / 1000
        return "black" if brightness > 128 else "white"

    @cached_property
    def recording(self):
        for __, response in register_recording_provider.send_robust(self.request.event):
            if (
                response
                and not isinstance(response, Exception)
                and getattr(response, "get_recording", None)
            ):
                recording = response.get_recording(self.submission)
                if recording and recording["iframe"]:
                    return recording
        return {}

    @context
    def recording_iframe(self):
        return self.recording.get("iframe")

    def get(self, request, *args, **kwargs):
        response = super().get(request, *args, **kwargs)
        csp_update = {}
        if self.recording.get("csp_header"):
            csp_update["frame-src"] = self.recording.get("csp_header")
        response._csp_update = csp_update
        return response

    def get_context_data(self, **kwargs):
        ctx = super().get_context_data(**kwargs)
        schedule = self.request.event.current_schedule
        if not schedule and self.request.user.has_perm(
            "orga.view_schedule", self.request.event
        ):
            schedule = self.request.event.wip_schedule
        qs = (
            schedule.talks.filter(room__isnull=False).select_related("room")
            if schedule
            else TalkSlot.objects.none()
        )
        ctx["talk_slots"] = (
            qs.filter(submission=self.submission)
            .order_by("start")
            .select_related("room")
        )
        ctx["submission_tags"] = self.submission.tags.all()
        for tag_item in ctx["submission_tags"]:
            tag_item.contrast_color = self.get_contrast_color(tag_item.color)
        result = []
        other_slots = (
            schedule.talks.exclude(submission_id=self.submission.pk).filter(
                is_visible=True
            )
            if schedule
            else TalkSlot.objects.none()
        )

        other_submissions = self.request.event.submissions.filter(
            slots__in=other_slots
        ).select_related("event")
        speakers = (
            self.submission.speakers.all()
            .with_profiles(self.request.event)
            .prefetch_related(
                Prefetch(
                    "submissions",
                    queryset=other_submissions,
                    to_attr="other_submissions",
                )
            )
        )
        for speaker in speakers:
            speaker.talk_profile = speaker.event_profile(event=self.request.event)
            result.append(speaker)
        ctx["speakers"] = result
        return ctx

    @context
    @cached_property
    def submission_description(self):
        return (
            self.submission.abstract
            or self.submission.description
            or _("The session “{title}” at {event}").format(
                title=self.submission.title, event=self.request.event.name
            )
        )

    @context
    @cached_property
    def answers(self):
        return self.submission.public_answers


class TalkReviewView(TalkView):
    template_name = "agenda/talk.html"

    def has_permission(self):
        return self.request.event.get_feature_flag("submission_public_review")

    @cached_property
    def object(self):
        return get_object_or_404(
            Submission.all_objects.filter(event=self.request.event),
            review_code=self.kwargs["slug"],
            state__in=[
                SubmissionStates.SUBMITTED,
                SubmissionStates.DRAFT,
                SubmissionStates.ACCEPTED,
                SubmissionStates.CONFIRMED,
            ],
        )

    @context
    def hide_visibility_warning(self):
        return True

    @context
    def hide_speaker_links(self):
        return True


class SingleICalView(EventPageMixin, TalkMixin, View):

    def get(self, request, event, **kwargs):
        code = self.submission.code
        talk_slots = self.submission.slots.filter(
            schedule=self.request.event.current_schedule, is_visible=True
        )

        netloc = urlparse(settings.SITE_URL).netloc
        cal = vobject.iCalendar()
        cal.add("prodid").value = f"-//pretalx//{netloc}//{code}"
        for talk in talk_slots:
            talk.build_ical(cal)
        return HttpResponse(
            cal.serialize(),
            content_type="text/calendar",
            headers={
                "Content-Disposition": f'attachment; filename="{request.event.slug}-{code}.ics"'
            },
        )


class FeedbackView(TalkMixin, FormView):
    form_class = FeedbackForm
    permission_required = "agenda.view_feedback_page"

    def get_queryset(self):
        return self.request.event.submissions.prefetch_related(
            "slots",
            "feedback",
            "speakers",
        ).select_related("submission_type")

    @context
    @cached_property
    def talk(self):
        return self.submission

    @context
    @cached_property
    def can_give_feedback(self):
        return self.request.user.has_perm("agenda.give_feedback", self.talk)

    @context
    @cached_property
    def speakers(self):
        return self.talk.speakers.all()

    @cached_property
    def is_speaker(self):
        return self.request.user in self.speakers

    @cached_property
    def template_name(self):
        if self.is_speaker:
            return "agenda/feedback.html"
        return "agenda/feedback_form.html"

    @context
    @cached_property
    def feedback(self):
        if not self.is_speaker:
            return
        return self.talk.feedback.filter(
            Q(speaker=self.request.user) | Q(speaker__isnull=True)
        ).select_related("speaker")

    def get_form_kwargs(self):
        kwargs = super().get_form_kwargs()
        kwargs["talk"] = self.talk
        return kwargs

    def form_valid(self, form):
        if not self.can_give_feedback:
            return super().form_invalid(form)
        result = super().form_valid(form)
        form.save()
        messages.success(self.request, phrases.agenda.feedback_success)
        return result

    def get_success_url(self):
        return self.submission.urls.public


class TalkSocialMediaCard(SocialMediaCardMixin, TalkView):
    def get_image(self):
        return self.submission.image


class OnlineVideoJoin(EventPermissionRequired, View):
    permission_required = "agenda.view_schedule"

    def get(self, request, *args, **kwargs):
        # First check video is configured or not
        if (
            "pretalx_venueless" not in request.event.plugin_list
            or not request.event.venueless_settings
            or not request.event.venueless_settings.join_url
            or not request.event.venueless_settings.secret
            or not request.event.venueless_settings.issuer
            or not request.event.venueless_settings.audience
        ):
            return HttpResponse(status=403, content="missing_configuration")

        if not request.user.is_authenticated:
            # redirect to login page if user not logged in yet
            return HttpResponse(status=403, content="user_not_allowed")

        # prepare event data to check from ticket
        if "ticket_link" not in request.event.display_settings:
            return HttpResponse(status=403, content="missing_configuration")

        base_url, organizer, event = self.retrieve_info_from_url(
            request.event.display_settings["ticket_link"]
        )

        if not organizer or not event or not base_url:
            return HttpResponse(status=403, content="missing_configuration")

        check_payload = {"user_email": request.user.email}

        # call to ticket to check if user order ticket yet or not
        response = requests.post(
            f"{base_url}/api/v1/{organizer}/{event}/ticket-check", json=check_payload
        )

        if response.status_code != 200:
            return HttpResponse(status=403, content="user_not_allowed")

        else:
            # Redirect user to online event
            iat = dt.datetime.utcnow()
            exp = iat + dt.timedelta(days=30)
            profile = {
                "display_name": request.user.name,
                "fields": {
                    "pretalx_id": request.user.code,
                },
            }
            if request.user.avatar_url:
                profile["profile_picture"] = request.user.get_avatar_url(request.event)

            payload = {
                "iss": request.event.venueless_settings.issuer,
                "aud": request.event.venueless_settings.audience,
                "exp": exp,
                "iat": iat,
                "uid": encode_email(request.user.email),
                "profile": profile,
                "traits": list(
                    {
                        f"eventyay-video-event-{request.event.slug}",
                    }
                ),
            }
            token = jwt.encode(
                payload, request.event.venueless_settings.secret, algorithm="HS256"
            )

            return JsonResponse(
                {
                    "redirect_url": "{}/#token={}".format(
                        request.event.venueless_settings.join_url, token
                    ).replace("//#", "/#")
                },
                status=200,
            )

    def retrieve_info_from_url(self, url):
        parsed_url = urlparse(url)
        ticket_host = settings.EVENTYAY_TICKET_BASE_PATH
        path = parsed_url.path
        parts = path.strip("/").split("/")
        if len(parts) >= 2:
            organizer, event = parts[-2:]
            return ticket_host, unquote(organizer), unquote(event)
        else:
            return ticket_host, None, None<|MERGE_RESOLUTION|>--- conflicted
+++ resolved
@@ -6,13 +6,8 @@
 import vobject
 from django.conf import settings
 from django.contrib import messages
-<<<<<<< HEAD
 from django.db.models import Q
 from django.http import HttpResponse, JsonResponse
-=======
-from django.db.models import Prefetch, Q
-from django.http import HttpResponse
->>>>>>> c2eb0b61
 from django.shortcuts import get_object_or_404
 from django.utils.functional import cached_property
 from django.utils.translation import gettext_lazy as _
@@ -23,17 +18,12 @@
 from pretalx.agenda.views.utils import encode_email
 from pretalx.cfp.views.event import EventPageMixin
 from pretalx.common.text.phrases import phrases
-<<<<<<< HEAD
 from pretalx.common.views.mixins import (
     EventPermissionRequired,
     PermissionRequired,
     SocialMediaCardMixin,
 )
-from pretalx.schedule.models import Schedule, TalkSlot
-=======
-from pretalx.common.views.mixins import PermissionRequired, SocialMediaCardMixin
 from pretalx.schedule.models import TalkSlot
->>>>>>> c2eb0b61
 from pretalx.submission.forms import FeedbackForm
 from pretalx.submission.models import Submission, SubmissionStates
 
