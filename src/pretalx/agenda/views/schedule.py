import hashlib
import json
import logging
import textwrap
from contextlib import suppress
from urllib.parse import unquote

from django.contrib import messages
from django.http import (
    Http404,
    HttpResponse,
    HttpResponseNotModified,
    HttpResponsePermanentRedirect,
    HttpResponseRedirect,
)
from django.urls import resolve, reverse
from django.utils.functional import cached_property
from django.utils.translation import activate
from django.utils.translation import gettext_lazy as _
from django.views.decorators.cache import cache_page
from django.views.generic import TemplateView
from django_context_decorator import context

from pretalx.agenda.views.utils import find_schedule_exporter, get_schedule_exporters
<<<<<<< HEAD
from pretalx.common.signals import register_my_data_exporters
=======
>>>>>>> e4449e64
from pretalx.common.text.path import safe_filename
from pretalx.common.views.mixins import EventPermissionRequired
from pretalx.schedule.ascii import draw_ascii_schedule
from pretalx.schedule.exporters import ScheduleData
from pretalx.submission.models.submission import SubmissionFavouriteDeprecated

logger = logging.getLogger(__name__)


class ScheduleMixin:
    @cached_property
    def version(self):
        if version := self.kwargs.get("version"):
            return unquote(version)
        return None

    def get_object(self):
        if self.version:
            with suppress(Exception):
                return self.request.event.schedules.filter(
                    version__iexact=self.version
                ).first()
        return self.request.event.current_schedule

    @context
    @cached_property
    def schedule(self):
        return self.get_object()

    def dispatch(self, request, *args, **kwargs):
        if version := request.GET.get("version"):
            kwargs["version"] = version
            return HttpResponsePermanentRedirect(
                reverse(
                    f"agenda:versioned-{request.resolver_match.url_name}",
                    args=args,
                    kwargs=kwargs,
                )
            )
        return super().dispatch(request, *args, **kwargs)


class ExporterView(EventPermissionRequired, ScheduleMixin, TemplateView):
    permission_required = "agenda.view_schedule"

    def get_context_data(self, **kwargs):
        result = super().get_context_data(**kwargs)
        schedule = self.schedule

        if not schedule and self.version:
            result["version"] = self.version
            result["error"] = f'Schedule "{self.version}" not found.'
            return result
        if not schedule:
            result["error"] = "Schedule not found."
            return result
        result["schedules"] = self.request.event.schedules.filter(
            published__isnull=False
        ).values_list("version")
        return result

    def get_exporter(self, public=True):
        url = resolve(self.request.path_info)

        if url.url_name == "export":
            exporter = url.kwargs.get("name") or unquote(
                self.request.GET.get("exporter")
            )
        else:
            exporter = url.url_name

        exporter = (
            exporter[len("export.") :] if exporter.startswith("export.") else exporter
        )
        return find_schedule_exporter(self.request, exporter, public=public)

    def get(self, request, *args, **kwargs):
        is_organiser = self.request.user.has_perm(
            "orga.view_schedule", self.request.event
        )
        exporter = self.get_exporter(public=not is_organiser)
        if not exporter:
            raise Http404()
        exporter.schedule = self.schedule
        exporter.is_orga = is_organiser
        lang_code = request.GET.get("lang")
        if lang_code and lang_code in request.event.locales:
            activate(lang_code)
        elif "lang" in request.GET:
            activate(request.event.locale)

<<<<<<< HEAD
        exporter.schedule = self.schedule
        if "-my" in exporter.identifier and self.request.user.id is None:
            if request.GET.get("talks"):
                exporter.talk_ids = request.GET.get("talks").split(",")
            else:
                return HttpResponseRedirect(self.request.event.urls.login)
        favs_talks = SubmissionFavouriteDeprecated.objects.filter(
            user=self.request.user.id
        )
        if favs_talks.exists():
            exporter.talk_ids = favs_talks[0].talk_list

        exporter.is_orga = getattr(self.request, "is_orga", False)

=======
>>>>>>> e4449e64
        try:
            file_name, file_type, data = exporter.render(request=request)
            etag = hashlib.sha1(str(data).encode()).hexdigest()
        except Exception:
            logger.exception(
                f"Failed to use {exporter.identifier} for {self.request.event.slug}"
            )
            raise Http404()
        if request.headers.get("If-None-Match") == etag:
            return HttpResponseNotModified()
        headers = {"ETag": f'"{etag}"'}
        if file_type not in ("application/json", "text/xml"):
            headers["Content-Disposition"] = (
                f'attachment; filename="{safe_filename(file_name)}"'
            )
        if exporter.cors:
            headers["Access-Control-Allow-Origin"] = exporter.cors
        return HttpResponse(data, content_type=file_type, headers=headers)


class ScheduleView(EventPermissionRequired, ScheduleMixin, TemplateView):
    template_name = "agenda/schedule.html"

    def get_permission_required(self):
        if self.version == "wip":
            return ["orga.view_schedule"]
        return ["agenda.view_schedule"]

    def get_text(self, request, **kwargs):
        data = ScheduleData(
            event=self.request.event,
            schedule=self.schedule,
            with_accepted=False,
            with_breaks=True,
        ).data
        response_start = textwrap.dedent(
            f"""
        \033[1m{request.event.name}\033[0m

        Get different formats:
           curl {request.event.urls.schedule.full()}\\?format=table (default)
           curl {request.event.urls.schedule.full()}\\?format=list

        """
        )
        output_format = request.GET.get("format", "table")
        if output_format not in ("list", "table"):
            output_format = "table"
        try:
            result = draw_ascii_schedule(data, output_format=output_format)
        except StopIteration:
            result = draw_ascii_schedule(data, output_format="list")
        result += "\n\n  📆 powered by pretalx"
        return HttpResponse(
            response_start + result, content_type="text/plain; charset=utf-8"
        )

    def dispatch(self, request, **kwargs):
        if not self.has_permission() and self.request.user.has_perm(
            "agenda.view_featured_submissions", self.request.event
        ):
            messages.success(request, _("Our schedule is not live yet."))
            return HttpResponseRedirect(self.request.event.urls.featured)
        return super().dispatch(request, **kwargs)

    def get(self, request, **kwargs):
        accept_header = request.headers.get("Accept", "")
        if getattr(self, "is_html_export", False) or "text/html" in accept_header:
            return super().get(request, **kwargs)

        if not accept_header or accept_header in ("plain", "text/plain"):
            return self.get_text(request, **kwargs)

        export_headers = {
            "frab_xml": ["application/xml", "text/xml"],
            "frab_json": ["application/json"],
        }
        for url_name, headers in export_headers.items():
            if any(header in accept_header for header in headers):
                target_url = getattr(self.request.event.urls, url_name).full()
                response = HttpResponseRedirect(target_url)
                response.status_code = 303
                return response

        if "*/*" in accept_header:
            return self.get_text(request, **kwargs)
        return super().get(request, **kwargs)  # Fallback to standard HTML response

    def get_object(self):
        if self.version == "wip":
            return self.request.event.wip_schedule
        schedule = super().get_object()
        if not schedule:
            raise Http404()
        return schedule

    @context
    def exporters(self):
        return [
            exporter
            for exporter in get_schedule_exporters(self.request)
            if exporter.show_public
        ]
<<<<<<< HEAD

    @context
    def my_exporters(self):
        return list(
            exporter(self.request.event)
            for _, exporter in register_my_data_exporters.send(self.request.event)
        )
=======
>>>>>>> e4449e64

    @context
    def show_talk_list(self):
        return (
            self.request.path.endswith("/talk/")
            or self.request.event.display_settings["schedule"] == "list"
        )


@cache_page(60 * 60 * 24)
def schedule_messages(request, **kwargs):
    """This view is cached for a day, as it is small and non-critical, but loaded synchronously."""
    strings = {
        "favs_not_logged_in": _(
            "You're currently not logged in, so your favourited talks will only be stored locally in your browser."
        ),
        "favs_not_saved": _(
            "Your favourites could only be saved locally in your browser."
        ),
    }
    strings = {key: str(value) for key, value in strings.items()}
    return HttpResponse(
        f"const PRETALX_MESSAGES = {json.dumps(strings)};",
        content_type="application/javascript",
    )


def talk_sort_key(talk):
    return (talk.start, talk.submission.title if talk.submission else "")


class ScheduleNoJsView(ScheduleView):
    template_name = "agenda/schedule_nojs.html"

    def get_schedule_data(self):
        data = ScheduleData(
            event=self.request.event,
            schedule=self.schedule,
            with_accepted=self.schedule and not self.schedule.version,
            with_breaks=True,
        ).data
        for date in data:
            rooms = date.pop("rooms")
            talks = [talk for room in rooms for talk in room.get("talks", [])]
            talks.sort(key=talk_sort_key)
            date["talks"] = talks
        return {"data": list(data)}

    def get_context_data(self, **kwargs):
        result = super().get_context_data(**kwargs)
        if "schedule" not in result:
            return result

        result.update(**self.get_schedule_data())
        result["day_count"] = len(result["data"])
        return result


class ChangelogView(EventPermissionRequired, TemplateView):
    template_name = "agenda/changelog.html"
    permission_required = "agenda.view_schedule"<|MERGE_RESOLUTION|>--- conflicted
+++ resolved
@@ -22,10 +22,7 @@
 from django_context_decorator import context
 
 from pretalx.agenda.views.utils import find_schedule_exporter, get_schedule_exporters
-<<<<<<< HEAD
 from pretalx.common.signals import register_my_data_exporters
-=======
->>>>>>> e4449e64
 from pretalx.common.text.path import safe_filename
 from pretalx.common.views.mixins import EventPermissionRequired
 from pretalx.schedule.ascii import draw_ascii_schedule
@@ -117,7 +114,6 @@
         elif "lang" in request.GET:
             activate(request.event.locale)
 
-<<<<<<< HEAD
         exporter.schedule = self.schedule
         if "-my" in exporter.identifier and self.request.user.id is None:
             if request.GET.get("talks"):
@@ -132,8 +128,6 @@
 
         exporter.is_orga = getattr(self.request, "is_orga", False)
 
-=======
->>>>>>> e4449e64
         try:
             file_name, file_type, data = exporter.render(request=request)
             etag = hashlib.sha1(str(data).encode()).hexdigest()
@@ -237,7 +231,6 @@
             for exporter in get_schedule_exporters(self.request)
             if exporter.show_public
         ]
-<<<<<<< HEAD
 
     @context
     def my_exporters(self):
@@ -245,8 +238,6 @@
             exporter(self.request.event)
             for _, exporter in register_my_data_exporters.send(self.request.event)
         )
-=======
->>>>>>> e4449e64
 
     @context
     def show_talk_list(self):
