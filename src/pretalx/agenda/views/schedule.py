import json
import textwrap
from contextlib import suppress
from urllib.parse import unquote

from django.contrib import messages
from django.http import (
    Http404,
    HttpResponse,
    HttpResponsePermanentRedirect,
    HttpResponseRedirect,
)
from django.urls import resolve, reverse
from django.utils.functional import cached_property
from django.utils.translation import gettext_lazy as _
from django.views.decorators.cache import cache_page
from django.views.generic import TemplateView
from django_context_decorator import context

<<<<<<< HEAD
from pretalx.agenda.views.utils import find_schedule_exporter, get_schedule_exporters
from pretalx.common.signals import register_my_data_exporters
from pretalx.common.text.path import safe_filename
from pretalx.common.views.mixins import EventPermissionRequired
=======
from pretalx.agenda.views.utils import (
    get_schedule_exporter_content,
    get_schedule_exporters,
)
from pretalx.common.views.mixins import EventPermissionRequired, PermissionRequired
>>>>>>> d6bdf9b8
from pretalx.schedule.ascii import draw_ascii_schedule
from pretalx.schedule.exporters import ScheduleData
from pretalx.submission.models.submission import SubmissionFavouriteDeprecated


class ScheduleMixin:
    @cached_property
    def version(self):
        if version := self.kwargs.get("version"):
            return unquote(version)
        return None

    def get_object(self):
        schedule = None
        if self.version:
            with suppress(Exception):
                schedule = (
                    self.request.event.schedules.filter(version__iexact=self.version)
                    .select_related("event")
                    .first()
                )
        schedule = schedule or self.request.event.current_schedule
        if schedule:
            # make use of existing caches and prefetches
            schedule.event = self.request.event
        return schedule

    @cached_property
    def object(self):
        return self.get_object()

    @context
    @cached_property
    def schedule(self):
        return self.object

    def dispatch(self, request, *args, **kwargs):
        if version := request.GET.get("version"):
            kwargs["version"] = version
            return HttpResponsePermanentRedirect(
                reverse(
                    f"agenda:versioned-{request.resolver_match.url_name}",
                    args=args,
                    kwargs=kwargs,
                )
            )
        return super().dispatch(request, *args, **kwargs)


class ExporterView(EventPermissionRequired, ScheduleMixin, TemplateView):
    permission_required = "schedule.list_schedule"

    def get(self, request, *args, **kwargs):
        url = resolve(self.request.path_info)
        if url.url_name == "export":
            name = url.kwargs.get("name") or unquote(self.request.GET.get("exporter"))
        else:
            name = url.url_name

        if name.startswith("export."):
            name = name[len("export.") :]
        response = get_schedule_exporter_content(request, name, self.schedule)
        if not response:
            raise Http404()
        return response

<<<<<<< HEAD
        exporter.schedule = self.schedule
        if "-my" in exporter.identifier and self.request.user.id is None:
            if request.GET.get("talks"):
                exporter.talk_ids = request.GET.get("talks").split(",")
            else:
                return HttpResponseRedirect(self.request.event.urls.login)
        favs_talks = SubmissionFavouriteDeprecated.objects.filter(
            user=self.request.user.id
        )
        if favs_talks.exists():
            exporter.talk_ids = favs_talks[0].talk_list

        exporter.is_orga = getattr(self.request, "is_orga", False)

        try:
            file_name, file_type, data = exporter.render(request=request)
            etag = hashlib.sha1(str(data).encode()).hexdigest()
        except Exception:
            logger.exception(
                f"Failed to use {exporter.identifier} for {self.request.event.slug}"
            )
            raise Http404()
        if request.headers.get("If-None-Match") == etag:
            return HttpResponseNotModified()
        headers = {"ETag": f'"{etag}"'}
        if file_type not in ("application/json", "text/xml"):
            headers["Content-Disposition"] = (
                f'attachment; filename="{safe_filename(file_name)}"'
            )
        if exporter.cors:
            headers["Access-Control-Allow-Origin"] = exporter.cors
        return HttpResponse(data, content_type=file_type, headers=headers)
=======
>>>>>>> d6bdf9b8

class ScheduleView(PermissionRequired, ScheduleMixin, TemplateView):
    template_name = "agenda/schedule.html"
    permission_required = "schedule.view_schedule"

    def get_text(self, request, **kwargs):
        data = ScheduleData(
            event=self.request.event,
            schedule=self.schedule,
            with_accepted=False,
            with_breaks=True,
        ).data
        response_start = textwrap.dedent(
            f"""
        \033[1m{request.event.name}\033[0m

        Get different formats:
           curl {request.event.urls.schedule.full()}\\?format=table (default)
           curl {request.event.urls.schedule.full()}\\?format=list

        """
        )
        output_format = request.GET.get("format", "table")
        if output_format not in ("list", "table"):
            output_format = "table"
        try:
            result = draw_ascii_schedule(data, output_format=output_format)
        except StopIteration:  # pragma: no cover
            result = draw_ascii_schedule(data, output_format="list")
        result += "\n\n  📆 powered by pretalx"
        return HttpResponse(
            response_start + result, content_type="text/plain; charset=utf-8"
        )

    def dispatch(self, request, **kwargs):
        if not self.has_permission() and self.request.user.has_perm(
            "submission.list_featured_submission", self.request.event
        ):
            messages.success(request, _("Our schedule is not live yet."))
            return HttpResponseRedirect(self.request.event.urls.featured)
        return super().dispatch(request, **kwargs)

    def get(self, request, **kwargs):
        accept_header = request.headers.get("Accept") or ""
        if getattr(self, "is_html_export", False) or (
            accept_header and request.accepts("text/html")
        ):
            return super().get(request, **kwargs)

        if not accept_header or request.accepts("text/plain"):
            return self.get_text(request, **kwargs)

        export_headers = {
            "frab_xml": ["application/xml", "text/xml"],
            "frab_json": ["application/json"],
        }
        for url_name, headers in export_headers.items():
            if any(request.accepts(header) for header in headers):
                target_url = getattr(self.request.event.urls, url_name).full()
                response = HttpResponseRedirect(target_url)
                response.status_code = 303
                return response

        if "*/*" in accept_header:
            return self.get_text(request, **kwargs)
        return super().get(request, **kwargs)  # Fallback to standard HTML response

    def get_object(self):
        if self.version == "wip":
            return self.request.event.wip_schedule
        schedule = super().get_object()
        if not schedule:
            raise Http404()
        return schedule

    def get_permission_object(self):
        return self.object

    @context
    def exporters(self):
        return [
            exporter
            for exporter in get_schedule_exporters(self.request, public=True)
            if exporter.show_public
        ]

    @context
    def my_exporters(self):
        return list(
            exporter(self.request.event)
            for _, exporter in register_my_data_exporters.send(self.request.event)
        )

    @context
    def show_talk_list(self):
        return (
            self.request.path.endswith("/talk/")
            or self.request.event.display_settings["schedule"] == "list"
        )


@cache_page(60 * 60 * 24)
def schedule_messages(request, **kwargs):
    """This view is cached for a day, as it is small and non-critical, but loaded synchronously."""
    strings = {
        "favs_not_logged_in": _(
            "You're currently not logged in, so your favourited talks will only be stored locally in your browser."
        ),
        "favs_not_saved": _(
            "Your favourites could only be saved locally in your browser."
        ),
    }
    strings = {key: str(value) for key, value in strings.items()}
    return HttpResponse(
        f"const PRETALX_MESSAGES = {json.dumps(strings)};",
        content_type="application/javascript",
    )


def talk_sort_key(talk):
    return (talk.start, talk.submission.title if talk.submission else "")


class ScheduleNoJsView(ScheduleView):
    template_name = "agenda/schedule_nojs.html"

    def get_schedule_data(self):
        schedule = self.get_object()
        data = ScheduleData(
            event=self.request.event,
            schedule=schedule,
            with_accepted=schedule and not schedule.version,
            with_breaks=True,
        ).data
        for date in data:
            rooms = date.pop("rooms")
            talks = [talk for room in rooms for talk in room.get("talks", [])]
            talks.sort(key=talk_sort_key)
            date["talks"] = talks
        return {"data": list(data)}

    def get_context_data(self, **kwargs):
        result = super().get_context_data(**kwargs)
        result.update(**self.get_schedule_data())
        result["day_count"] = len(result.get("data", []))
        return result


class ChangelogView(EventPermissionRequired, TemplateView):
    template_name = "agenda/changelog.html"
    permission_required = "schedule.list_schedule"

    @context
    def schedules(self):
        return (
            self.request.event.schedules.all()
            .filter(version__isnull=False)
            .select_related("event")
        )<|MERGE_RESOLUTION|>--- conflicted
+++ resolved
@@ -17,18 +17,12 @@
 from django.views.generic import TemplateView
 from django_context_decorator import context
 
-<<<<<<< HEAD
-from pretalx.agenda.views.utils import find_schedule_exporter, get_schedule_exporters
-from pretalx.common.signals import register_my_data_exporters
-from pretalx.common.text.path import safe_filename
-from pretalx.common.views.mixins import EventPermissionRequired
-=======
 from pretalx.agenda.views.utils import (
     get_schedule_exporter_content,
     get_schedule_exporters,
 )
+from pretalx.common.signals import register_my_data_exporters
 from pretalx.common.views.mixins import EventPermissionRequired, PermissionRequired
->>>>>>> d6bdf9b8
 from pretalx.schedule.ascii import draw_ascii_schedule
 from pretalx.schedule.exporters import ScheduleData
 from pretalx.submission.models.submission import SubmissionFavouriteDeprecated
@@ -95,41 +89,6 @@
             raise Http404()
         return response
 
-<<<<<<< HEAD
-        exporter.schedule = self.schedule
-        if "-my" in exporter.identifier and self.request.user.id is None:
-            if request.GET.get("talks"):
-                exporter.talk_ids = request.GET.get("talks").split(",")
-            else:
-                return HttpResponseRedirect(self.request.event.urls.login)
-        favs_talks = SubmissionFavouriteDeprecated.objects.filter(
-            user=self.request.user.id
-        )
-        if favs_talks.exists():
-            exporter.talk_ids = favs_talks[0].talk_list
-
-        exporter.is_orga = getattr(self.request, "is_orga", False)
-
-        try:
-            file_name, file_type, data = exporter.render(request=request)
-            etag = hashlib.sha1(str(data).encode()).hexdigest()
-        except Exception:
-            logger.exception(
-                f"Failed to use {exporter.identifier} for {self.request.event.slug}"
-            )
-            raise Http404()
-        if request.headers.get("If-None-Match") == etag:
-            return HttpResponseNotModified()
-        headers = {"ETag": f'"{etag}"'}
-        if file_type not in ("application/json", "text/xml"):
-            headers["Content-Disposition"] = (
-                f'attachment; filename="{safe_filename(file_name)}"'
-            )
-        if exporter.cors:
-            headers["Access-Control-Allow-Origin"] = exporter.cors
-        return HttpResponse(data, content_type=file_type, headers=headers)
-=======
->>>>>>> d6bdf9b8
 
 class ScheduleView(PermissionRequired, ScheduleMixin, TemplateView):
     template_name = "agenda/schedule.html"
