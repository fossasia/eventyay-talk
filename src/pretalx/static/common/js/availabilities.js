--- conflicted
+++ resolved
@@ -99,11 +99,7 @@
         eventDurationEditable: editable,
         allDayMaintainDuration: true,
         eventsSet: save_events,
-<<<<<<< HEAD
-        eventColor: "#2185d0",
-=======
         eventColor: "#3aa57c",
->>>>>>> e4449e64
         eventConstraint: constraints ? "mainConstraint" : null,
         eventOverlap: !!constraints, // we can't use element with constraints, because those are also only background events
         selectOverlap: !!constraints, // we have to set element, otherwise events can only be created *outside* our available times
