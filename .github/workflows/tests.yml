name: Tests

on:
  push:
    branches: [ development ]
    paths-ignore:
      - 'doc/**'
      - 'src/pretalx/locale/**'
  pull_request:
    branches: [ development ]
    paths-ignore:
      - 'doc/**'
      - 'src/pretalx/locale/**'

permissions:
  contents: write
  checks: write
  pull-requests: write

concurrency:
  group: ${{ github.workflow }}-${{ github.head_ref || github.run_id }}
  cancel-in-progress: true

env:
  FORCE_COLOR: 1

jobs:
  test:
    runs-on: ubuntu-latest
    name: Tests
    strategy:
      fail-fast: false
      matrix:
<<<<<<< HEAD
        python-version: [ 3.11 ]
        database: [ sqlite, postgres ]
=======
        python-version: ['3.10', 3.11, 3.12]
        database: [sqlite, postgres]
        exclude:
          - database: sqlite
            python-version: '3.10'
          - database: sqlite
            python-version: '3.11'
>>>>>>> e4449e64
    services:
      postgres:
        image: postgres:15
        env:
          POSTGRES_PASSWORD: postgres
          POSTGRES_DB: pretalx
        options: >-
          --health-cmd "pg_isready -U postgres -d pretalx"
          --health-interval 10s
          --health-timeout 5s
          --health-retries 5
        ports:
          - 5432:5432
    steps:
      - uses: actions/checkout@v4
      - name: Set up Python ${{ matrix.python-version }}
        uses: actions/setup-python@v5
        with:
          python-version: ${{ matrix.python-version }}
          cache: "pip"
      - name: Set up node
        uses: actions/setup-node@v4
        with:
          node-version: 'latest'
      - name: Install system dependencies
        run: |
          sudo apt update
          sudo apt install -y gettext
<<<<<<< HEAD
      - name: Install uv
        uses: astral-sh/setup-uv@v5
      - name: Install Python dependencies
        run: uv sync --group test --no-install-project
      - name: Install Postgres dependencies
        run: uv sync --extra postgres --group test --no-install-project
=======
      - name: Install Python dependencies
        run: python -m pip install uv && uv pip install --system -Ue ".[dev]"
      - name: Install Postgres dependencies
        run: python -m pip install uv && uv pip install --system -Ue ".[postgres]"
>>>>>>> e4449e64
        if: matrix.database == 'postgres'
      - name: Install frontend dependencies
        run: npm ci
        working-directory: ./src/pretalx/frontend/schedule-editor
      - name: Run checks
        run: uv run manage.py check --deploy
        working-directory: ./src
      - name: Run checks
        run: uv run manage.py compilemessages
        working-directory: ./src
      - name: Run tests
        working-directory: ./src
        run: |
          # tee will gobble up our exit code without pipefail
          set -o pipefail
<<<<<<< HEAD
          uv run pytest \
=======
          python -m pytest \
>>>>>>> e4449e64
            -nauto -p no:sugar \
            --junitxml=pytest.xml \
            --cov-report=term-missing:skip-covered \
            tests | tee pytest-coverage.txt
        env:
          PRETALX_CONFIG_FILE: 'tests/ci_${{ matrix.database }}.cfg'
      - name: Coverage comment
        id: coverageComment
        uses: MishaKav/pytest-coverage-comment@main
        with:
          pytest-coverage-path: ./src/pytest-coverage.txt
          junitxml-path: ./src/pytest.xml
          junitxml-title: Test summary
          report-only-changed-files: true
          title: Full coverage report
        if: always() && matrix.database == 'postgres' && matrix.python-version == '3.12' && github.event_name == 'pull_request'
      - name: Coverage data (non-PR, do not comment)
        id: coverageData
        uses: MishaKav/pytest-coverage-comment@main
        with:
          pytest-coverage-path: ./src/pytest-coverage.txt
          junitxml-path: ./src/pytest.xml
          junitxml-title: Test summary
          report-only-changed-files: true
          hide-comment: true
          title: Full coverage report
        if: always() && matrix.database == 'postgres' && matrix.python-version == '3.12' && github.event_name != 'pull_request'
      - name: Show coverage as build info
        working-directory: ./src
        shell: bash  # needed to make echo work as expected
        run: |
          uv run -m coverage json

          export TOTAL_COV=$(python -c "import json;print(json.load(open('coverage.json'))['totals']['percent_covered_display'])")
          echo "TOTAL_COV=$TOTAL_COV" >> $GITHUB_ENV
          echo "## Test coverage: $TOTAL_COV%" >> $GITHUB_STEP_SUMMARY
<<<<<<< HEAD
          uv run -m coverage report --skip-covered --skip-empty --show-missing --format=markdown >> $GITHUB_STEP_SUMMARY

          uv run -m coverage report
        if: matrix.database == 'postgres' && matrix.python-version == '3.11'
=======
          echo ${{ steps.coverageData.outputs.summaryReport }} >> $GITHUB_STEP_SUMMARY
          echo ${{ steps.coverageComment.outputs.summaryReport }} >> $GITHUB_STEP_SUMMARY
          python -m coverage report --skip-covered --skip-empty --show-missing --format=markdown >> $GITHUB_STEP_SUMMARY

          python -m coverage report
        if: always() && matrix.database == 'postgres' && matrix.python-version == '3.12'
>>>>>>> e4449e64

      - name: "Make badge"
        uses: schneegans/dynamic-badges-action@v1.7.0
        with:
          # GIST_TOKEN is a GitHub personal access token with scope "gist".
          auth: ${{ secrets.GIST_TOKEN }}
          gistID: 0ac3e4314d780e809c0164c8c329f36f
          filename: covbadge.json
          label: coverage
          message: ${{ env.TOTAL_COV }}%
          color: "#2185d0"
        if: env.TOTAL_COV && github.ref == 'refs/heads/development'<|MERGE_RESOLUTION|>--- conflicted
+++ resolved
@@ -31,18 +31,8 @@
     strategy:
       fail-fast: false
       matrix:
-<<<<<<< HEAD
         python-version: [ 3.11 ]
         database: [ sqlite, postgres ]
-=======
-        python-version: ['3.10', 3.11, 3.12]
-        database: [sqlite, postgres]
-        exclude:
-          - database: sqlite
-            python-version: '3.10'
-          - database: sqlite
-            python-version: '3.11'
->>>>>>> e4449e64
     services:
       postgres:
         image: postgres:15
@@ -71,19 +61,12 @@
         run: |
           sudo apt update
           sudo apt install -y gettext
-<<<<<<< HEAD
       - name: Install uv
         uses: astral-sh/setup-uv@v5
       - name: Install Python dependencies
         run: uv sync --group test --no-install-project
       - name: Install Postgres dependencies
         run: uv sync --extra postgres --group test --no-install-project
-=======
-      - name: Install Python dependencies
-        run: python -m pip install uv && uv pip install --system -Ue ".[dev]"
-      - name: Install Postgres dependencies
-        run: python -m pip install uv && uv pip install --system -Ue ".[postgres]"
->>>>>>> e4449e64
         if: matrix.database == 'postgres'
       - name: Install frontend dependencies
         run: npm ci
@@ -99,38 +82,13 @@
         run: |
           # tee will gobble up our exit code without pipefail
           set -o pipefail
-<<<<<<< HEAD
           uv run pytest \
-=======
-          python -m pytest \
->>>>>>> e4449e64
             -nauto -p no:sugar \
             --junitxml=pytest.xml \
             --cov-report=term-missing:skip-covered \
             tests | tee pytest-coverage.txt
         env:
           PRETALX_CONFIG_FILE: 'tests/ci_${{ matrix.database }}.cfg'
-      - name: Coverage comment
-        id: coverageComment
-        uses: MishaKav/pytest-coverage-comment@main
-        with:
-          pytest-coverage-path: ./src/pytest-coverage.txt
-          junitxml-path: ./src/pytest.xml
-          junitxml-title: Test summary
-          report-only-changed-files: true
-          title: Full coverage report
-        if: always() && matrix.database == 'postgres' && matrix.python-version == '3.12' && github.event_name == 'pull_request'
-      - name: Coverage data (non-PR, do not comment)
-        id: coverageData
-        uses: MishaKav/pytest-coverage-comment@main
-        with:
-          pytest-coverage-path: ./src/pytest-coverage.txt
-          junitxml-path: ./src/pytest.xml
-          junitxml-title: Test summary
-          report-only-changed-files: true
-          hide-comment: true
-          title: Full coverage report
-        if: always() && matrix.database == 'postgres' && matrix.python-version == '3.12' && github.event_name != 'pull_request'
       - name: Show coverage as build info
         working-directory: ./src
         shell: bash  # needed to make echo work as expected
@@ -140,19 +98,10 @@
           export TOTAL_COV=$(python -c "import json;print(json.load(open('coverage.json'))['totals']['percent_covered_display'])")
           echo "TOTAL_COV=$TOTAL_COV" >> $GITHUB_ENV
           echo "## Test coverage: $TOTAL_COV%" >> $GITHUB_STEP_SUMMARY
-<<<<<<< HEAD
           uv run -m coverage report --skip-covered --skip-empty --show-missing --format=markdown >> $GITHUB_STEP_SUMMARY
 
           uv run -m coverage report
         if: matrix.database == 'postgres' && matrix.python-version == '3.11'
-=======
-          echo ${{ steps.coverageData.outputs.summaryReport }} >> $GITHUB_STEP_SUMMARY
-          echo ${{ steps.coverageComment.outputs.summaryReport }} >> $GITHUB_STEP_SUMMARY
-          python -m coverage report --skip-covered --skip-empty --show-missing --format=markdown >> $GITHUB_STEP_SUMMARY
-
-          python -m coverage report
-        if: always() && matrix.database == 'postgres' && matrix.python-version == '3.12'
->>>>>>> e4449e64
 
       - name: "Make badge"
         uses: schneegans/dynamic-badges-action@v1.7.0
