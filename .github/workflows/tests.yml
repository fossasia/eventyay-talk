name: Tests

on:
  push:
    branches: [ development ]
    paths-ignore:
      - 'doc/**'
      - 'src/pretalx/locale/**'
  pull_request:
    branches: [ development ]
    paths-ignore:
      - 'doc/**'
      - 'src/pretalx/locale/**'

permissions:
  contents: write
  checks: write
  pull-requests: write

concurrency:
  group: ${{ github.workflow }}-${{ github.head_ref || github.run_id }}
  cancel-in-progress: true

env:
  FORCE_COLOR: 1

jobs:
  test:
    runs-on: ubuntu-latest
    name: Tests
    strategy:
      fail-fast: false
      matrix:
        python-version: [ 3.11 ]
        database: [ sqlite, postgres ]
    services:
      postgres:
        image: postgres:15
        env:
          POSTGRES_PASSWORD: postgres
          POSTGRES_DB: pretalx
        options: >-
          --health-cmd "pg_isready -U postgres -d pretalx"
          --health-interval 10s
          --health-timeout 5s
          --health-retries 5
        ports:
          - 5432:5432
    steps:
      - uses: actions/checkout@v4
      - name: Set up Python ${{ matrix.python-version }}
        uses: actions/setup-python@v5
        with:
          python-version: ${{ matrix.python-version }}
          cache: "pip"
      - name: Set up node
        uses: actions/setup-node@v4
        with:
          node-version: 'latest'
      - name: Install system dependencies
        run: |
          sudo apt update
          sudo apt install -y gettext
      - name: Install uv
        uses: astral-sh/setup-uv@v5
      - name: Install Python dependencies
<<<<<<< HEAD
        run: uv sync --group test --no-install-project
=======
        run: python -m pip install uv && uv pip install --system -Ue ".[dev]" Faker
>>>>>>> 106b8b1d
      - name: Install Postgres dependencies
        run: uv sync --extra postgres --group test --no-install-project
        if: matrix.database == 'postgres'
      - name: Install frontend dependencies
        run: npm ci
        working-directory: ./src/pretalx/frontend/schedule-editor
      - name: Run checks
        run: uv run manage.py check --deploy
        working-directory: ./src
      - name: Run checks
        run: uv run manage.py compilemessages
        working-directory: ./src
      - name: Run tests
        working-directory: ./src
        run: |
          # tee will gobble up our exit code without pipefail
          set -o pipefail
          uv run pytest \
            -nauto -p no:sugar \
            --junitxml=pytest.xml \
            --cov-report=term-missing:skip-covered \
            tests | tee pytest-coverage.txt
        env:
          PRETALX_CONFIG_FILE: 'tests/ci_${{ matrix.database }}.cfg'
      - name: Show coverage as build info
        working-directory: ./src
        shell: bash  # needed to make echo work as expected
        run: |
          uv run -m coverage json

          export TOTAL_COV=$(python -c "import json;print(json.load(open('coverage.json'))['totals']['percent_covered_display'])")
          echo "TOTAL_COV=$TOTAL_COV" >> $GITHUB_ENV
          echo "## Test coverage: $TOTAL_COV%" >> $GITHUB_STEP_SUMMARY
          uv run -m coverage report --skip-covered --skip-empty --show-missing --format=markdown >> $GITHUB_STEP_SUMMARY

          uv run -m coverage report
        if: matrix.database == 'postgres' && matrix.python-version == '3.11'

      - name: "Make badge"
        uses: schneegans/dynamic-badges-action@v1.7.0
        with:
          # GIST_TOKEN is a GitHub personal access token with scope "gist".
          auth: ${{ secrets.GIST_TOKEN }}
          gistID: 0ac3e4314d780e809c0164c8c329f36f
          filename: covbadge.json
          label: coverage
          message: ${{ env.TOTAL_COV }}%
          color: "#2185d0"
        if: env.TOTAL_COV && github.ref == 'refs/heads/development'<|MERGE_RESOLUTION|>--- conflicted
+++ resolved
@@ -2,15 +2,15 @@
 
 on:
   push:
-    branches: [ development ]
+    branches: [development]
     paths-ignore:
-      - 'doc/**'
-      - 'src/pretalx/locale/**'
+      - "doc/**"
+      - "src/pretalx/locale/**"
   pull_request:
-    branches: [ development ]
+    branches: [development]
     paths-ignore:
-      - 'doc/**'
-      - 'src/pretalx/locale/**'
+      - "doc/**"
+      - "src/pretalx/locale/**"
 
 permissions:
   contents: write
@@ -31,8 +31,8 @@
     strategy:
       fail-fast: false
       matrix:
-        python-version: [ 3.11 ]
-        database: [ sqlite, postgres ]
+        python-version: [3.11]
+        database: [sqlite, postgres]
     services:
       postgres:
         image: postgres:15
@@ -56,7 +56,7 @@
       - name: Set up node
         uses: actions/setup-node@v4
         with:
-          node-version: 'latest'
+          node-version: "latest"
       - name: Install system dependencies
         run: |
           sudo apt update
@@ -64,11 +64,7 @@
       - name: Install uv
         uses: astral-sh/setup-uv@v5
       - name: Install Python dependencies
-<<<<<<< HEAD
-        run: uv sync --group test --no-install-project
-=======
-        run: python -m pip install uv && uv pip install --system -Ue ".[dev]" Faker
->>>>>>> 106b8b1d
+        run: uv sync --group test --no-install-project && uv pip install Faker
       - name: Install Postgres dependencies
         run: uv sync --extra postgres --group test --no-install-project
         if: matrix.database == 'postgres'
@@ -92,10 +88,10 @@
             --cov-report=term-missing:skip-covered \
             tests | tee pytest-coverage.txt
         env:
-          PRETALX_CONFIG_FILE: 'tests/ci_${{ matrix.database }}.cfg'
+          PRETALX_CONFIG_FILE: "tests/ci_${{ matrix.database }}.cfg"
       - name: Show coverage as build info
         working-directory: ./src
-        shell: bash  # needed to make echo work as expected
+        shell: bash # needed to make echo work as expected
         run: |
           uv run -m coverage json
 
